#!/usr/bin/env bash

set -e
set -x
SRCDIR=`dirname $0`

# functional tests

function on_error {
    rm -fr $workdir
}

mkdir -p $SRCDIR/embeddings

for v in glove.6B.50d charNgram ; do
    for f in vectors itos table ; do
        wget -c "https://parmesan.stanford.edu/glove/${v}.txt.${f}.npy" -O $SRCDIR/embeddings/${v}.txt.${f}.npy
    done
done

TMPDIR=`pwd`
<<<<<<< HEAD
workdir=$TMPDIR/workdir #`mktemp -d $TMPDIR/genieNLP-tests-XXXXXX`
mkdir -p $workdir/cache
=======
workdir=`mktemp -d $TMPDIR/genieNLP-tests-XXXXXX`
>>>>>>> 5ec1f9fe
trap on_error ERR INT TERM

i=0
for hparams in \
            "--dimension 768 --transformer_hidden 768 --trainable_decoder_embeddings 50 --encoder_embeddings=bert-base-uncased --decoder_embeddings= --seq2seq_encoder=Identity --rnn_layers 1 --transformer_heads 12 --transformer_layers 0 --rnn_zero_state=average --train_encoder_embeddings --transformer_lr_multiply 0.1"
            # "--encoder_embeddings=bert-base-multilingual-cased --decoder_embeddings= --trainable_decoder_embeddings=50 --seq2seq_encoder=Identity --dimension=768" \
            # "--encoder_embeddings=small_glove+char --decoder_embeddings=small_glove+char" \
            #    "--encoder_embeddings=bert-base-uncased --decoder_embeddings= --trainable_decoder_embeddings=50" \
            #    "--encoder_embeddings=bert-base-uncased --decoder_embeddings= --trainable_decoder_embeddings=50 --seq2seq_encoder=Identity --dimension=768" \
            #    "--encoder_embeddings=bert-base-uncased --decoder_embeddings= --trainable_decoder_embeddings=50 --seq2seq_encoder=BiLSTM --dimension=768" \
do

    # train
<<<<<<< HEAD
    decanlp train --train_tasks almond  --train_iterations 6 --preserve_case --save_every 2 --log_every 2 --val_every 2 --save $workdir/model_$i --data $SRCDIR/dataset/  $hparams --exist_ok --cache $workdir/cache  --root "" --embeddings $SRCDIR/embeddings --no_commit

    # greedy decode
    # decanlp predict --tasks almond --evaluate test --path $workdir/model_$i --overwrite --eval_dir $workdir/model_$i/eval_results/ --data $SRCDIR/dataset/ --embeddings $SRCDIR/embeddings
=======
    pipenv run python3 -m genienlp train --train_tasks almond  --train_iterations 6 --preserve_case --save_every 2 --log_every 2 --val_every 2 --save $workdir/model_$i --data $SRCDIR/dataset/  $hparams --exist_ok --skip_cache --root "" --embeddings $SRCDIR/embeddings --no_commit

    # greedy decode
    pipenv run python3 -m genienlp predict --tasks almond --evaluate test --path $workdir/model_$i --overwrite --eval_dir $workdir/model_$i/eval_results/ --data $SRCDIR/dataset/ --embeddings $SRCDIR/embeddings
>>>>>>> 5ec1f9fe

    # check if result files exist
    # if test ! -f $workdir/model_$i/eval_results/test/almond.tsv ; then
        # echo "File not found!"
        # exit
    # fi

    i=$((i+1))
done

# rm -fr $workdir<|MERGE_RESOLUTION|>--- conflicted
+++ resolved
@@ -19,12 +19,7 @@
 done
 
 TMPDIR=`pwd`
-<<<<<<< HEAD
-workdir=$TMPDIR/workdir #`mktemp -d $TMPDIR/genieNLP-tests-XXXXXX`
-mkdir -p $workdir/cache
-=======
 workdir=`mktemp -d $TMPDIR/genieNLP-tests-XXXXXX`
->>>>>>> 5ec1f9fe
 trap on_error ERR INT TERM
 
 i=0
@@ -38,17 +33,10 @@
 do
 
     # train
-<<<<<<< HEAD
-    decanlp train --train_tasks almond  --train_iterations 6 --preserve_case --save_every 2 --log_every 2 --val_every 2 --save $workdir/model_$i --data $SRCDIR/dataset/  $hparams --exist_ok --cache $workdir/cache  --root "" --embeddings $SRCDIR/embeddings --no_commit
-
-    # greedy decode
-    # decanlp predict --tasks almond --evaluate test --path $workdir/model_$i --overwrite --eval_dir $workdir/model_$i/eval_results/ --data $SRCDIR/dataset/ --embeddings $SRCDIR/embeddings
-=======
     pipenv run python3 -m genienlp train --train_tasks almond  --train_iterations 6 --preserve_case --save_every 2 --log_every 2 --val_every 2 --save $workdir/model_$i --data $SRCDIR/dataset/  $hparams --exist_ok --skip_cache --root "" --embeddings $SRCDIR/embeddings --no_commit
 
     # greedy decode
     pipenv run python3 -m genienlp predict --tasks almond --evaluate test --path $workdir/model_$i --overwrite --eval_dir $workdir/model_$i/eval_results/ --data $SRCDIR/dataset/ --embeddings $SRCDIR/embeddings
->>>>>>> 5ec1f9fe
 
     # check if result files exist
     # if test ! -f $workdir/model_$i/eval_results/test/almond.tsv ; then
