#
# Copyright (c) 2018, Salesforce, Inc.
# All rights reserved.
#
# Redistribution and use in source and binary forms, with or without
# modification, are permitted provided that the following conditions are met:
#
# * Redistributions of source code must retain the above copyright notice, this
#   list of conditions and the following disclaimer.
#
# * Redistributions in binary form must reproduce the above copyright notice,
#   this list of conditions and the following disclaimer in the documentation
#   and/or other materials provided with the distribution.
#
# * Neither the name of the copyright holder nor the names of its
#   contributors may be used to endorse or promote products derived from
#   this software without specific prior written permission.
#
# THIS SOFTWARE IS PROVIDED BY THE COPYRIGHT HOLDERS AND CONTRIBUTORS "AS IS"
# AND ANY EXPRESS OR IMPLIED WARRANTIES, INCLUDING, BUT NOT LIMITED TO, THE
# IMPLIED WARRANTIES OF MERCHANTABILITY AND FITNESS FOR A PARTICULAR PURPOSE ARE
# DISCLAIMED. IN NO EVENT SHALL THE COPYRIGHT HOLDER OR CONTRIBUTORS BE LIABLE
# FOR ANY DIRECT, INDIRECT, INCIDENTAL, SPECIAL, EXEMPLARY, OR CONSEQUENTIAL
# DAMAGES (INCLUDING, BUT NOT LIMITED TO, PROCUREMENT OF SUBSTITUTE GOODS OR
# SERVICES; LOSS OF USE, DATA, OR PROFITS; OR BUSINESS INTERRUPTION) HOWEVER
# CAUSED AND ON ANY THEORY OF LIABILITY, WHETHER IN CONTRACT, STRICT LIABILITY,
# OR TORT (INCLUDING NEGLIGENCE OR OTHERWISE) ARISING IN ANY WAY OUT OF THE USE
# OF THIS SOFTWARE, EVEN IF ADVISED OF THE POSSIBILITY OF SUCH DAMAGE.

import collections
import os
import re
import string
from contextlib import closing
from multiprocessing import Pool, cpu_count
from subprocess import Popen, PIPE

import numpy as np
from pyrouge import Rouge155
from sacrebleu import corpus_bleu

from .tasks.generic_dataset import Query


def to_lf(s, table):
    aggs = [y.lower() for y in Query.agg_ops]
    agg_to_idx = {x: i for i, x in enumerate(aggs)}
    conditionals = [y.lower() for y in Query.cond_ops]
    headers_unsorted = [(y.lower(), i) for i, y in enumerate(table['header'])]
    headers = [(y.lower(), i) for i, y in enumerate(table['header'])]
    headers.sort(reverse=True, key=lambda x: len(x[0]))
    condition_s, conds = None, []
    if 'where' in s:
        s, condition_s = s.split('where', 1)

    s = ' '.join(s.split()[1:-2])
    sel, agg = None, 0
    for col, idx in headers:
        if col == s:
            sel = idx
    if sel is None:
        s = s.split()
        agg = agg_to_idx[s[0]]
        s = ' '.join(s[1:])
        for col, idx in headers:
            if col == s:
                sel = idx

    full_conditions = []
    if not condition_s is None:

        condition_s = ' ' + condition_s + ' '
        for idx, col in enumerate(headers):
            condition_s = condition_s.replace(' ' + col[0] + ' ', ' Col{} '.format(col[1]))
        condition_s = condition_s.strip()

        for idx, col in enumerate(conditionals):
            new_s = []
            for t in condition_s.split():
                if t == col:
                    new_s.append('Cond{}'.format(idx))
                else:
                    new_s.append(t)
            condition_s = ' '.join(new_s)
        s = condition_s
        conds = re.split('(Col\d+ Cond\d+)', s)
        if len(conds) == 0:
            conds = [s]
        conds = [x for x in conds if len(x.strip()) > 0]
        full_conditions = []
        for i, x in enumerate(conds):
            if i % 2 == 0:
                x = x.split()
                col_num = int(x[0].replace('Col', ''))
                opp_num = int(x[1].replace('Cond', ''))
                full_conditions.append([col_num, opp_num])
            else:
                x = x.split()
                if x[-1] == 'and':
                    x = x[:-1]
                x = ' '.join(x)
                if 'Col' in x:
                    new_x = []
                    for t in x.split():
                        if 'Col' in t:
                            idx = int(t.replace('Col', ''))
                            t = headers_unsorted[idx][0]
                        new_x.append(t)
                    x = new_x
                    x = ' '.join(x)
                if 'Cond' in x:
                    new_x = []
                    for t in x.split():
                        if 'Cond' in t:
                            idx = int(t.replace('Cond', ''))
                            t = conditionals[idx]
                        new_x.append(t)
                    x = new_x
                    x = ' '.join(x)
                full_conditions[-1].append(x)
    logical_form = {'sel': sel, 'conds': full_conditions, 'agg': agg}
    return logical_form


def computeLFEM(greedy, answer):
    answer = [x[0] for x in answer]
    count = 0
    correct = 0
    text_answers = []
    for idx, (g, ex) in enumerate(zip(greedy, answer)):
        count += 1
        text_answers.append([ex['answer'].lower()])
        try:
            lf = to_lf(g, ex['table'])
            gt = ex['sql']
            conds = gt['conds']
            lower_conds = []
            for c in conds:
                lc = c
                lc[2] = str(lc[2]).lower()
                lower_conds.append(lc)
            gt['conds'] = lower_conds
            correct += lf == gt
        except Exception as e:
            continue
    return correct / count * 100, text_answers


def score(answer, gold):
    if len(gold) > 0:
        gold = set.union(*[simplify(g) for g in gold])
    answer = simplify(answer)
    tp, tn, sys_pos, real_pos = 0, 0, 0, 0
    if answer == gold:
        if not ('unanswerable' in gold and len(gold) == 1):
            tp += 1
        else:
            tn += 1
    if not ('unanswerable' in answer and len(answer) == 1):
        sys_pos += 1
    if not ('unanswerable' in gold and len(gold) == 1):
        real_pos += 1
    return np.array([tp, tn, sys_pos, real_pos])


def simplify(answer):
    simplified = answer.strip().lower().split()
    simplified = (''.join(c for c in t if c not in string.punctuation) for t in simplified)
    return set(simplified) - {'the', 'a', 'an', 'and', ''}


# http://nlp.cs.washington.edu/zeroshot/evaluate.py
def computeCF1(greedy, answer):
    scores = np.zeros(4)
    for g, a in zip(greedy, answer):
        scores += score(g, a)
    tp, tn, sys_pos, real_pos = scores.tolist()
    if tp == 0:
        p = r = f = 0.0
    else:
        p = tp / float(sys_pos)
        r = tp / float(real_pos)
        f = 2 * p * r / (p + r)

    return f * 100, p * 100, r * 100


def normalize_text(s):
    """Lower text and remove punctuation, articles and extra whitespace."""

    def remove_articles(text):
        return re.sub(r'\b(a|an|the)\b', ' ', text)

    def white_space_fix(text):
        return ' '.join(text.split())

    def remove_punc(text):
        exclude = set(string.punctuation)
        return ''.join(ch for ch in text if ch not in exclude)

    def lower(text):
        return text.lower()

    return white_space_fix(remove_articles(remove_punc(lower(s))))


def f1_score(prediction, ground_truth):
    prediction_tokens = prediction.split()
    ground_truth_tokens = ground_truth.split()
    common = collections.Counter(prediction_tokens) & collections.Counter(ground_truth_tokens)
    num_same = sum(common.values())
    if num_same == 0:
        return 0
    precision = 1.0 * num_same / len(prediction_tokens)
    recall = 1.0 * num_same / len(ground_truth_tokens)
    f1 = (2 * precision * recall) / (precision + recall)
    return f1


def exact_match(prediction, ground_truth):
    return prediction == ground_truth


def metric_max_over_ground_truths(metric_fn, prediction, ground_truths):
    scores_for_ground_truths = []
    for idx, ground_truth in enumerate(ground_truths):
        score = metric_fn(prediction, ground_truth)
        scores_for_ground_truths.append(score)
    return max(scores_for_ground_truths)


def computeF1(outputs, targets):
    return sum([metric_max_over_ground_truths(f1_score, o, t) for o, t in zip(outputs, targets)]) / len(outputs) * 100


def computeEM(outputs, targets):
    outs = [metric_max_over_ground_truths(exact_match, o, t) for o, t in zip(outputs, targets)]
    return sum(outs) / len(outputs) * 100


def computeBLEU(outputs, targets):
    targets = [[t[i] for t in targets] for i in range(len(targets[0]))]
    return corpus_bleu(outputs, targets, lowercase=True).score


class Rouge(Rouge155):
    """Rouge calculator class with custom command-line options."""

    # See full list of options here:
    # https://github.com/andersjo/pyrouge/blob/master/tools/ROUGE-1.5.5/README.txt#L82
    DEFAULT_OPTIONS = [
        '-a',  # evaluate all systems
        '-n', 4,  # max-ngram
        '-x',  # do not calculate ROUGE-L
        '-2', 4,  # max-gap-length
        '-u',  # include unigram in skip-bigram
        '-c', 95,  # confidence interval
        '-r', 1000,  # number-of-samples (for resampling)
        '-f', 'A',  # scoring formula
        '-p', 0.5,  # 0 <= alpha <=1
        '-t', 0,  # count by token instead of sentence
        '-d',  # print per evaluation scores
    ]

    def __init__(self, n_words=None,
                 keep_files=False, options=None):

        if options is None:
            self.options = self.DEFAULT_OPTIONS.copy()
        else:
            self.options = options

        if n_words:
            options.extend(["-l", n_words])

        stem = "-m" in self.options

        super(Rouge, self).__init__(
            n_words=n_words, stem=stem,
            keep_files=keep_files)

    def _run_rouge(self):
        # Get full options
        options = (
                ['-e', self._rouge_data] +
                list(map(str, self.options)) +
                [os.path.join(self._config_dir, "settings.xml")])

        #logging.info("Running ROUGE with options {}".format(" ".join(options)))
        # print([self._rouge_bin] + list(options))
        pipes = Popen([self._rouge_bin] + options, stdout=PIPE, stderr=PIPE)
        std_out, std_err = pipes.communicate()

        div_by_zero_error = std_err.decode("utf-8"). \
            startswith("Illegal division by zero")
        if pipes.returncode == 0 or div_by_zero_error:
            # Still returns the correct output even with div by zero
            return std_out
        else:
            raise ValueError(
                std_out.decode("utf-8") + "\n" + std_err.decode("utf-8"))


def computeROUGE(greedy, answer):
    rouges = compute_rouge_scores(greedy, answer)
    if len(rouges) > 0:
        avg_rouges = {}
        for key in rouges[0].keys():
            avg_rouges[key] = sum(
                [r.get(key, 0.0) for r in rouges]) / len(rouges) * 100
    else:
        avg_rouges = None
    return avg_rouges


def split_sentences(txt, splitchar=".", include_splitchar=False):
    """Split sentences of a text based on a given EOS char."""
    out = [s.split() for s in txt.strip().split(splitchar) if len(s) > 0]
    return out


def compute_rouge_scores(summs, refs, splitchar='.', options=None, parallel=True):
    assert len(summs) == len(refs)
    options = [
        '-a',  # evaluate all systems
        '-c', 95,  # confidence interval
        '-m',  # use Porter stemmer
        '-n', 2,  # max-ngram
        '-w', 1.3,  # weight (weighting factor for WLCS)
    ]
    rr = Rouge(options=options)
    rouge_args = []
    for summ, ref in zip(summs, refs):
        letter = "A"
        ref_dict = {}
        for r in ref:
            ref_dict[letter] = [x for x in split_sentences(r, splitchar) if len(x) > 0]
            letter = chr(ord(letter) + 1)
        s = [x for x in split_sentences(summ, splitchar) if len(x) > 0]
        rouge_args.append((s, ref_dict))
    if parallel:
        with closing(Pool(cpu_count() // 2)) as pool:
            rouge_scores = pool.starmap(rr.score_summary, rouge_args)
    else:
        rouge_scores = []
        for s, a in rouge_args:
            rouge_scores.append(rr.score_summary(s, ref_dict))
    return rouge_scores


def to_delta_state(line):
    delta_state = {'inform': {}, 'request': {}}
    try:
        if line == 'None' or line.strip() == '' or line.strip() == ';':
            return delta_state
        inform, request = [[y.strip() for y in x.strip().split(',')] for x in line.split(';')]
        inform_pairs = {}
        for i in inform:
            try:
                k, v = i.split(':')
                inform_pairs[k.strip()] = v.strip()
            except:
                pass
        delta_state = {'inform': inform_pairs, 'request': request}
    except:
        pass
    finally:
        return delta_state


def update_state(state, delta):
    for act, slot in delta.items():
        state[act] = slot
    return state


def dict_cmp(d1, d2):
    def cmp(a, b):
        for k1, v1 in a.items():
            if k1 not in b:
                return False
            else:
                if v1 != b[k1]:
                    return False
        return True

    return cmp(d1, d2) and cmp(d2, d1)


def computeDialogue(greedy, answer):
    examples = []
    for idx, (g, a) in enumerate(zip(greedy, answer)):
        examples.append((a[0][0], g, a[0][1], idx))
    examples.sort()
    turn_request_positives = 0
    turn_goal_positives = 0
    joint_goal_positives = 0
    ldt = None
    for ex in examples:
        if ldt is None or ldt.split('_')[:-1] != ex[0].split('_')[:-1]:
            state, answer_state = {}, {}
            ldt = ex[0]
        delta_state = to_delta_state(ex[1])
        answer_delta_state = to_delta_state(ex[2])
        state = update_state(state, delta_state['inform'])
        answer_state = update_state(answer_state, answer_delta_state['inform'])
        if dict_cmp(state, answer_state):
            joint_goal_positives += 1
        if delta_state['request'] == answer_delta_state['request']:
            turn_request_positives += 1
        if dict_cmp(delta_state['inform'], answer_delta_state['inform']):
            turn_goal_positives += 1

    joint_goal_em = joint_goal_positives / len(examples) * 100
    turn_request_em = turn_request_positives / len(examples) * 100
    turn_goal_em = turn_goal_positives / len(examples) * 100
    answer = [(x[-1], x[-2]) for x in examples]
    answer.sort()
    answer = [[x[1]] for x in answer]
    return joint_goal_em, turn_request_em, turn_goal_em, answer


<<<<<<< HEAD
def compute_metrics(greedy, answer, requested_metrics, args=None, batch_mode=True):
    if not batch_mode:
        greedy = [greedy]
        answer = [answer]
=======
def compute_metrics(greedy, answer, requested_metrics):
>>>>>>> 4b1a5fd9
    metric_keys = []
    metric_values = []
    if not isinstance(answer[0], list):
        answer = [[a] for a in answer]
    if 'lfem' in requested_metrics:
        lfem, answer = computeLFEM(greedy, answer)
        metric_keys += ['lfem']
        metric_values += [lfem]
    if 'joint_goal_em' in requested_metrics:
        joint_goal_em, request_em, turn_goal_em, answer = computeDialogue(greedy, answer)
        avg_dialogue = (joint_goal_em + request_em) / 2
        metric_keys += ['joint_goal_em', 'turn_request_em', 'turn_goal_em', 'avg_dialogue']
        metric_values += [joint_goal_em, request_em, turn_goal_em, avg_dialogue]
    em = computeEM(greedy, answer)
    metric_keys += ['em']
    metric_values += [em]
    if 'bleu' in requested_metrics:
        bleu = computeBLEU(greedy, answer)
        metric_keys.append('bleu')
        metric_values.append(bleu)
    if 'avg_rouge' in requested_metrics:
        rouge = computeROUGE(greedy, answer)
        metric_keys += ['rouge1', 'rouge2', 'rougeL', 'avg_rouge']
        avg_rouge = (rouge['rouge_1_f_score'] + rouge['rouge_2_f_score'] + rouge['rouge_l_f_score']) / 3
        metric_values += [rouge['rouge_1_f_score'], rouge['rouge_2_f_score'], rouge['rouge_l_f_score'], avg_rouge]
    norm_greedy = [normalize_text(g) for g in greedy]
    norm_answer = [[normalize_text(a) for a in al] for al in answer]
    nf1 = computeF1(norm_greedy, norm_answer)
    nem = computeEM(norm_greedy, norm_answer)
    metric_keys.extend(['nf1', 'nem'])
    metric_values.extend([nf1, nem])

    if 'corpus_f1' in requested_metrics:
        corpus_f1, precision, recall = computeCF1(norm_greedy, norm_answer)
        metric_keys += ['corpus_f1', 'precision', 'recall']
        metric_values += [corpus_f1, precision, recall]

    metric_dict = dict(zip(metric_keys, metric_values))
    metric_dict = collections.OrderedDict((key, metric_dict[key]) for key in requested_metrics)
    return metric_dict, answer<|MERGE_RESOLUTION|>--- conflicted
+++ resolved
@@ -420,14 +420,10 @@
     return joint_goal_em, turn_request_em, turn_goal_em, answer
 
 
-<<<<<<< HEAD
-def compute_metrics(greedy, answer, requested_metrics, args=None, batch_mode=True):
+def compute_metrics(greedy, answer, requested_metrics, batch_mode=True):
     if not batch_mode:
         greedy = [greedy]
         answer = [answer]
-=======
-def compute_metrics(greedy, answer, requested_metrics):
->>>>>>> 4b1a5fd9
     metric_keys = []
     metric_values = []
     if not isinstance(answer[0], list):
