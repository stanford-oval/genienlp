--- conflicted
+++ resolved
@@ -688,29 +688,17 @@
         metric_values += [corpus_f1, precision, recall]
 
     metric_dict = dict(zip(metric_keys, metric_values))
-<<<<<<< HEAD
     metric_dict = OrderedDict((key, metric_dict[key]) for key in requested_metrics)
-=======
-    metric_dict = collections.OrderedDict((key, metric_dict[key]) for key in requested_metrics)
->>>>>>> 38f8c135
     return metric_dict, answer
 
 
 def calculate_and_reduce_metrics(predictions, answers, metrics_to_compute, reduce_metrics, lang):
-<<<<<<< HEAD
     metrics = OrderedDict()
-=======
-    metrics = collections.OrderedDict()
->>>>>>> 38f8c135
     for i in range(len(predictions[0])):
         partial_metrics, _ = compute_metrics([p[i] for p in predictions], answers, metrics_to_compute, lang)
         for k, v in partial_metrics.items():
             if reduce_metrics == 'max':
-<<<<<<< HEAD
-                metrics[k] = max(metrics.get(k, 0), float('{:.3f}'.format(v)))
-=======
                 metrics[k] = max(metrics.get(k, 0), v)
->>>>>>> 38f8c135
             else:
                 raise ValueError('Invalid reduce_metrics argument')
     return metrics