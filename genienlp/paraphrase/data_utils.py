--- conflicted
+++ resolved
@@ -132,14 +132,8 @@
     return ' '.join(input_tokens)
     
 
-
-<<<<<<< HEAD
-def create_features_from_tsv_file(file_path, tokenizer, input_column, gold_column, id_column, prompt_column, copy, thingtalk_column, sep_token_id,
-                                  skip_heuristics, is_cased, model_type, src_lang, subsample, task, model_input_prefix):
-=======
 def create_features_from_tsv_file(file_path, tokenizer, input_column, gold_column, id_column, prompt_column, thingtalk_column, copy, sep_token_id,
                                   skip_heuristics, is_cased, model_type, src_lang, subsample, task, model_input_prefix, masked_paraphrasing, fairseq_mask_prob):
->>>>>>> 7feb2387
     """
     Read a tsv file (this includes a text file with one example per line) and returns input features that the model needs
     Outputs:
@@ -182,20 +176,13 @@
             thingtalk = row[thingtalk_column] if thingtalk_column is not None else None
             input_sequence, reverse_map = input_heuristics(input_sequence, thingtalk, is_cased)
             reverse_maps.append(reverse_map)
-<<<<<<< HEAD
+  
+        if masked_paraphrasing:
+            input_sequence = fairseq_mask(input_sequence, tokenizer, fairseq_mask_prob)
         
         # add model specific prefix
         input_sequence = model_input_prefix + input_sequence
         
-=======
-            
-        if masked_paraphrasing:
-            input_sequence = fairseq_mask(input_sequence, tokenizer, fairseq_mask_prob)
-        
-        # add model specific prefix
-        input_sequence = model_input_prefix + input_sequence
-        
->>>>>>> 7feb2387
         if model_type == 'mbart':
             # just make sure source language is used when tokenizing input sentence
             # tokenizer takes care of adding language code at the end of the sentence
@@ -214,7 +201,6 @@
             prompt_ids = input_sequence_ids[0 : min(copy, len(input_sequence_ids)-1)]
         all_prompt_ids.append(prompt_ids)
         
-        #TODO problemtaic for marian and bart models
         if task != 'translate':
             context_ids = input_sequence_ids + [sep_token_id] + prompt_ids
         else:
