--- conflicted
+++ resolved
@@ -64,11 +64,7 @@
     
     # kf commands
     'kfserver': ('Export KFServing interface to predict', server.parse_argv, kfserver.main),
-<<<<<<< HEAD
-    'write_kf_metrics': ('Write KF evaluation metrics', write_kf_metrics.parse_argv, write_kf_metrics.main)
-=======
     'write-kf-metrics': ('Write KF evaluation metrics', write_kf_metrics.parse_argv, write_kf_metrics.main)
->>>>>>> 5cb791c5
 }
 
 
