--- conflicted
+++ resolved
@@ -160,12 +160,7 @@
     model.train()
     if (iteration) % gradient_accumulation_steps == 0:
         opt.zero_grad()
-<<<<<<< HEAD
-    loss = model(batch, pretraining=pretraining).loss
-=======
-        
     loss = model(batch).loss
->>>>>>> 46d7a112
     if torch.isnan(loss).any():
         raise RuntimeError('Got NaN loss %s', str(loss))
     if len(devices) > 1:
@@ -329,11 +324,7 @@
 
 def train(args, devices, model, opt, lr_scheduler, train_sets, train_iterations, numericalizer, *,
           log_every, val_every, save_every, rounds, val_sets, aux_sets, writer, logger, log_prefix,
-<<<<<<< HEAD
-          start_iteration=1, rnd=1, best_decascore, use_curriculum, pretraining, db_unk_id):
-=======
           start_iteration=1, rnd=1, best_decascore, use_curriculum):
->>>>>>> 46d7a112
     """main training function"""
     local_loss, num_examples, len_contexts, len_answers, iteration = 0, 0, 0, 0, 1
 
@@ -353,7 +344,6 @@
 
     logger.info(f'Preparing iterators')
     main_device = devices[0]
-<<<<<<< HEAD
     shared_kwargs = {
         'append_question_to_context_too': args.append_question_to_context_too,
         'override_question': args.override_question,
@@ -362,28 +352,18 @@
         'features_size': args.features_size,
         'features_default_val': args.features_default_val
     }
-    
-    train_iters = [(task, make_data_loader(x, numericalizer, tok, main_device, paired=args.paired,max_pairs=args.max_pairs, train=True, **shared_kwargs))
-                   for task, x, tok in zip(args.train_tasks, train_sets, args.train_batch_tokens)]
-    train_iters = [(task, iter(train_iter)) for task, train_iter in train_iters]
-
-    val_iters = [(task, make_data_loader(x, numericalizer, bs, main_device, train=False, **shared_kwargs))
-=======
+
     train_iters = [(task, make_data_loader(x, numericalizer, tok, main_device, train=True))
                    for task, x, tok in zip(args.train_tasks, train_sets, args.train_batch_tokens)]
     train_iters = [(task, iter(train_iter)) for task, train_iter in train_iters]
 
     val_iters = [(task, make_data_loader(x, numericalizer, bs, main_device, train=False))
->>>>>>> 46d7a112
                  for task, x, bs in zip(args.val_tasks, val_sets, args.val_batch_size)]
 
     aux_iters = []
     if use_curriculum:
-<<<<<<< HEAD
-        aux_iters = [(name, make_data_loader(x, numericalizer, tok, main_device, train=True,**shared_kwargs))
-=======
+
         aux_iters = [(name, make_data_loader(x, numericalizer, tok, main_device, train=True))
->>>>>>> 46d7a112
                      for name, x, tok in zip(args.train_tasks, aux_sets, args.train_batch_tokens)]
         aux_iters = [(task, iter(aux_iter)) for task, aux_iter in aux_iters]
         
@@ -629,28 +609,11 @@
     else:
         writer = None
 
-<<<<<<< HEAD
-    if not args.resume and args.pretrain_context > 0:
-        pretrain_opt, pretrain_lr_scheduler = init_opt(args, model, logger)
-        train_iterations = [args.pretrain_context for _ in args.train_tasks]
-        train(args, devices, model, pretrain_opt, pretrain_lr_scheduler, train_sets,
-              train_iterations, model.module.numericalizer, val_sets=[], aux_sets=[], logger=logger, writer=writer,
-              log_every=args.log_every, val_every=None, save_every=None, use_curriculum=False,
-              rounds=len(train_sets) > 1, start_iteration=start_iteration, best_decascore=0,
-              pretraining=True, log_prefix='pretrain', db_unk_id=args.db_unk_id)
-
-=======
->>>>>>> 46d7a112
     train(args, devices, model, opt, lr_scheduler, train_sets,
           args.train_iterations, model.module.numericalizer if not args.model_parallel else model.numericalizer, val_sets=val_sets, aux_sets=aux_sets, logger=logger, writer=writer,
           log_every=args.log_every, val_every=args.val_every, save_every=args.save_every,
           rounds=len(train_sets) > 1, start_iteration=start_iteration, use_curriculum=args.use_curriculum,
-<<<<<<< HEAD
-          best_decascore=best_decascore,
-          pretraining=False, log_prefix='training', db_unk_id=args.db_unk_id)
-=======
           best_decascore=best_decascore, log_prefix='training')
 
     if writer is not None:
-        writer.close() # otherwise the last written value may not be flushed
->>>>>>> 46d7a112
+        writer.close() # otherwise the last written value may not be flushed