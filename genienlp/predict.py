--- conflicted
+++ resolved
@@ -36,7 +36,6 @@
 from pprint import pformat
 
 # multiprocessing with CUDA
-<<<<<<< HEAD
 from torch.distributed.launcher import LaunchConfig, elastic_launch
 from torch.multiprocessing import Process, set_start_method
 
@@ -48,9 +47,7 @@
 
 import oslo
 import torch
-=======
 from torch.multiprocessing import set_start_method
->>>>>>> d6080518
 
 from . import models
 from .arguments import check_and_update_generation_args
@@ -58,7 +55,6 @@
 from .metrics import calculate_and_reduce_metrics
 from .ned.ned_utils import init_ned_model
 from .tasks.registry import get_tasks
-<<<<<<< HEAD
 from .util import (
     combine_folders_on_disk,
     get_devices,
@@ -69,17 +65,11 @@
     set_seed,
     split_folder_on_disk,
 )
-=======
-from .util import get_devices, load_config_json, log_model_size, make_data_loader, set_seed
 
 try:
     set_start_method('spawn')
 except RuntimeError:
     pass
-
-import torch
-from parallelformers import parallelize
->>>>>>> d6080518
 
 logger = logging.getLogger(__name__)
 
@@ -464,7 +454,7 @@
         args.path,
         model_checkpoint_file=args.checkpoint_name,
         args=args,
-        device=device,
+        device='cpu',
         tasks=args.tasks,
         src_lang=args.pred_src_languages[0],
         tgt_lang=args.pred_tgt_languages[0],
@@ -475,17 +465,12 @@
 
     # model.to(device)
     if args.model_parallel_hf:
-<<<<<<< HEAD
         # model.to('cpu')
         model.model = oslo.initialize(
             model.model, config={"model_parallelism": {"enable": True, "tensor_parallel_size": len(devices)}}
         )
-=======
-        model.to('cpu')
-        parallelize(model.model, num_gpus=len(devices), fp16=args.mixed_precision, verbose='detail')
 
     model = model.cuda()
->>>>>>> d6080518
 
     iters = prepare_data_iterators(args, val_sets, model.numericalizer, device)
 
