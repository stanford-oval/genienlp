--- conflicted
+++ resolved
@@ -191,14 +191,11 @@
                         prediction_file.write(batch.example_id[i] + '\t' + example_prediction + '\n')
 
             if len(answers) > 0:
-<<<<<<< HEAD
                 metrics_to_compute = task.metrics
                 if args.main_metric_only:
                     metrics_to_compute = [metrics_to_compute[0]]
-                metrics, _ = compute_metrics(predictions, answers, metrics_to_compute, args=args)
-=======
-                metrics, answers = compute_metrics(predictions, answers, task.metrics)
->>>>>>> 4b1a5fd9
+                metrics, _ = compute_metrics(predictions, answers, metrics_to_compute)
+
                 with open(results_file_name, 'w' + ('' if args.overwrite else '+')) as results_file:
                     results_file.write(json.dumps(metrics) + '\n')
 
