#
# Copyright (c) 2018, Salesforce, Inc.
#                     The Board of Trustees of the Leland Stanford Junior University
# All rights reserved.
#
# Redistribution and use in source and binary forms, with or without
# modification, are permitted provided that the following conditions are met:
#
# * Redistributions of source code must retain the above copyright notice, this
#   list of conditions and the following disclaimer.
#
# * Redistributions in binary form must reproduce the above copyright notice,
#   this list of conditions and the following disclaimer in the documentation
#   and/or other materials provided with the distribution.
#
# * Neither the name of the copyright holder nor the names of its
#   contributors may be used to endorse or promote products derived from
#   this software without specific prior written permission.
#
# THIS SOFTWARE IS PROVIDED BY THE COPYRIGHT HOLDERS AND CONTRIBUTORS "AS IS"
# AND ANY EXPRESS OR IMPLIED WARRANTIES, INCLUDING, BUT NOT LIMITED TO, THE
# IMPLIED WARRANTIES OF MERCHANTABILITY AND FITNESS FOR A PARTICULAR PURPOSE ARE
# DISCLAIMED. IN NO EVENT SHALL THE COPYRIGHT HOLDER OR CONTRIBUTORS BE LIABLE
# FOR ANY DIRECT, INDIRECT, INCIDENTAL, SPECIAL, EXEMPLARY, OR CONSEQUENTIAL
# DAMAGES (INCLUDING, BUT NOT LIMITED TO, PROCUREMENT OF SUBSTITUTE GOODS OR
# SERVICES; LOSS OF USE, DATA, OR PROFITS; OR BUSINESS INTERRUPTION) HOWEVER
# CAUSED AND ON ANY THEORY OF LIABILITY, WHETHER IN CONTRACT, STRICT LIABILITY,
# OR TORT (INCLUDING NEGLIGENCE OR OTHERWISE) ARISING IN ANY WAY OUT OF THE USE
# OF THIS SOFTWARE, EVEN IF ADVISED OF THE POSSIBILITY OF SUCH DAMAGE.

import copy
import json
import logging
import os
import shutil
from collections import defaultdict
from pprint import pformat

from torch.multiprocessing import Process, set_start_method

try:
    set_start_method('spawn')
except RuntimeError:
    pass

import sys

import torch

from . import models
from .arguments import check_and_update_generation_args
from .calibrate import ConfidenceEstimator
from .metrics import calculate_and_reduce_metrics
from .ned.ned_utils import init_ned_model
from .tasks.registry import get_tasks
from .util import (
    combine_folders_on_disk,
    get_devices,
    get_part_path,
    load_config_json,
    log_model_size,
    make_data_loader,
    set_seed,
    split_folder_on_disk,
)
from .validate import GenerationOutput, generate_with_model

logger = logging.getLogger(__name__)


def parse_argv(parser):
    parser.add_argument('--path', type=str, required='--pred_file' not in sys.argv, help='Folder to load the model from')
    parser.add_argument(
        '--evaluate',
        type=str,
        required='--pred_file' not in sys.argv,
        choices=['train', 'valid', 'test'],
        help='Which dataset to do predictions for (train, dev or test)',
    )
    parser.add_argument(
        '--pred_set_name',
        default='eval',
        type=str,
        help='Name of dataset to run prediction for; will be ignored if --evaluate is test',
    )
    parser.add_argument('--tasks', dest='task_names', nargs='+', help='task names for prediction')
    parser.add_argument('--extra_metrics', nargs='+', default=[], help='include these additional metrics in reported results')
    parser.add_argument(
        '--devices',
        default=None,
        nargs='+',
        type=int,
        help='a list of devices that can be used for prediction. By default, all devices will be used.',
    )
    parser.add_argument('--seed', default=123, type=int, help='Random seed.')
    parser.add_argument('--data', default='.data/', type=str, help='where to load data from.')
    parser.add_argument('--embeddings', default='.embeddings/', type=str, help='where to save embeddings.')
    parser.add_argument(
        '--checkpoint_name', default='best.pth', help='Checkpoint file to use (relative to --path, defaults to best.pth)'
    )
    parser.add_argument('--overwrite', action='store_true', help='whether to overwrite previously written predictions')
    parser.add_argument('--silent', action='store_true', help='whether to print predictions to stdout')

    parser.add_argument('--skip_cache', action='store_true', help='whether use exisiting cached splits or generate new ones')
    parser.add_argument('--eval_dir', type=str, required=True, help='use this directory to store eval results')
    parser.add_argument('--cache', default='.cache', type=str, help='where to save cached files')
    parser.add_argument('--subsample', default=20000000, type=int, help='subsample the eval/test datasets')

    parser.add_argument(
        '--pred_file',
        type=str,
        help='If provided, we just compute evaluation metrics on this file and bypass model prediction. File should be in tsv format with id, pred, answer columns',
    )

    parser.add_argument(
        '--pred_languages',
        type=str,
        nargs='+',
        dest='pred_src_languages',
        help='Specify dataset source languages used during prediction for multilingual tasks'
        'multiple languages for each task should be concatenated with +',
    )
    parser.add_argument(
        '--pred_tgt_languages',
        type=str,
        nargs='+',
        help='Specify dataset target languages used during prediction for multilingual tasks'
        'multiple languages for each task should be concatenated with +',
    )

    parser.add_argument('--separate_eval', action='store_true', help='evaluate on each language eval set separately')

    parser.add_argument(
        '--main_metric_only', action='store_true', help='If True, we only calculate the deca score metric for each task.'
    )
    # If not None, these values will override the values saved in the trained model's config file
    parser.add_argument(
        '--val_batch_size',
        nargs='+',
        default=None,
        type=int,
        help='Batch size for validation corresponding to tasks in val tasks',
    )
    parser.add_argument(
        "--reduce_metrics",
        type=str,
        default='max',
        choices=['max', 'top_k'],
        help='How to calculate the metric when there are multiple outputs per input.'
        '`max` chooses the best set of generation hyperparameters and reports the metric for that.'
        '`top_k` chooses the best generation output per input, and uses that to output the metric. For example, combining this with the exact match metric gives what is commonly known as the top-k accuracy. Note that the output is meaningless if used with corpus-level metrics.',
    )

    # These are generation hyperparameters. Each one can be a list of values in which case, we generate `num_outputs` outputs for each set of hyperparameters.
    parser.add_argument("--num_outputs", type=int, nargs='+', default=[1], help='number of sequences to output per input')
    parser.add_argument("--temperature", type=float, nargs='+', default=[0.0], help="temperature of 0 implies greedy sampling")
    parser.add_argument(
        "--repetition_penalty",
        type=float,
        nargs='+',
        default=[1.0],
        help="primarily useful for CTRL model; in that case, use 1.2",
    )
    parser.add_argument("--top_k", type=int, nargs='+', default=[0], help='0 disables top-k filtering')
    parser.add_argument("--top_p", type=float, nargs='+', default=[1.0], help='1.0 disables top-p filtering')
    parser.add_argument("--num_beams", type=int, nargs='+', default=[1], help='1 disables beam seach')
    parser.add_argument("--num_beam_groups", type=int, nargs='+', default=[1], help='1 disables diverse beam seach')
    parser.add_argument("--diversity_penalty", type=float, nargs='+', default=[0.0], help='0 disables diverse beam seach')
    parser.add_argument(
        "--no_repeat_ngram_size",
        type=int,
        nargs='+',
        default=[0],
        help='ngrams of this size cannot be repeated in the output. 0 disables it.',
    )
    parser.add_argument('--max_output_length', type=int, help='maximum output length for generation')
    parser.add_argument(
        '--min_output_length',
        type=int,
        help='maximum output length for generation; '
        'default is 3 for most multilingual models: BOS, language code, and one token. otherwise it is 2',
    )

    # These are used for confidence calibration
    parser.add_argument(
        '--calibrator_paths',
        type=str,
        nargs='+',
        default=None,
        help='Can be a list. If provided, each calibrator will be used to output confidence scores for each prediction.',
    )
    parser.add_argument(
        '--save_confidence_features',
        action='store_true',
        help='If provided, will be used to output confidence scores for each prediction.',
    )
    parser.add_argument(
        "--confidence_feature_path", type=str, default=None, help='A .pkl file to save confidence features in.'
    )
    parser.add_argument(
        "--mc_dropout_num",
        type=int,
        default=0,
        help='Number of samples to use for Monte Carlo (MC) dropout. 0 disables MC dropout.',
    )
    parser.add_argument(
        "--override_confidence_labels",
        type=str,
        default=None,
        help='If provided, examples with this gold answer are marked as 1, and others as 0. Useful for out-of-domain detection.',
    )

    parser.add_argument(
        '--database_dir', type=str, help='Path to folder containing all files (e.g. alias2qids, pretrained models for bootleg)'
    )

    parser.add_argument(
        "--mixed_precision",
        action='store_true',
        help='If True, will use mixed precision for prediction.'
        'This reduces memory consumption and is especially faster on GPUs like NVIDIA V100 and T4. May slightly change the generated output.',
    )
    parser.add_argument(
        '--one_output_per_line',
        action='store_true',
        help='If true, each of the `num_outputs` output will be written to a separate line, while other columns are duplicated to fill these extra lines.',
    )

    # TODO Update other tasks to use this argument too; so we can use predict for pure text generation (i.e. without reporting accuracy metrics)
    parser.add_argument(
        '--translate_no_answer',
        action='store_true',
        help='if true the provided dataset would not contain the answer (translated sentence)',
    )
    parser.add_argument(
        '--translate_example_split',
        action='store_true',
        help='split examples with multiple sentences into individual examples',
    )

    parser.add_argument(
        '--translate_return_raw_outputs',
        action='store_true',
        help='return raw translation as well as ones post-processed with alignment. this is useful for STS filtering.',
    )

    parser.add_argument('--plot_heatmaps', action='store_true', help='whether to plot cross-attention heatmaps')
    parser.add_argument(
        '--do_alignment',
        action='store_true',
        help='whether to replace tokens between quotation marks after translation with source values',
    )
    parser.add_argument(
        '--align_preserve_input_quotation',
        action='store_true',
        help='preserve quotation marks in the input. Useful if using alignment for semantic parsing or NLG',
    )
    parser.add_argument(
        '--align_remove_output_quotation',
        action='store_true',
        help='do not preserve quotation marks in the output. Useful if using alignment for semantic parsing or NLG',
    )

    parser.add_argument(
        '--e2e_dialogue_evaluation',
        action='store_true',
        help='Evaluate model on a dialogue dataset end-to-end; i.e. model predictions are used as input instead of gold',
    )
    parser.add_argument(
        '--e2e_dialogue_valid_subtasks',
        nargs='+',
        type=str,
        help='Evaluate only on these subtasks when calculating e2e_dialogue_score; rg is not included by default',
    )
    parser.add_argument(
        '--e2e_dialogue_valid_submetrics',
        nargs='+',
        type=str,
        help='Specify metrics to use for each of subtasks in e2e_dialogue_valid_subtasks.',
    )
    parser.add_argument(
        '--e2e_dialogue_valid_subweights',
        nargs='+',
        type=float,
        help='Specify weights to use for each of subtasks in e2e_dialogue_valid_subtasks.',
    )


def set_default_values(args):
    """
    sets default values that depend on other input arguments
    """
    if args.confidence_feature_path is None:
        args.confidence_feature_path = os.path.join(args.path, 'confidence_features.pkl')

    if args.e2e_dialogue_evaluation and args.val_batch_size[0] != 1:
        logger.warning('When evaluating bitod end-to-end, val_batch_size should be 1 so we load the data turn by turn')
        args.val_batch_size = [1]


def check_args(args):

    if not args.pred_src_languages:
        setattr(args, 'pred_src_languages', [args.eval_src_languages])
    if not args.pred_tgt_languages:
        setattr(args, 'pred_tgt_languages', [args.eval_tgt_languages])

    if len(args.task_names) != len(args.pred_src_languages):
        raise ValueError(
            'You have to define prediction languages for each task.'
            ' Use None for single language tasks. Also provide languages in the same order you provided the tasks.'
        )

    if getattr(args, 'do_ned', False) and getattr(args, 'ned_retrieve_method', None) == 'bootleg':
        with open(os.path.join(args.path, 'config.json')) as config_file:
            config = json.load(config_file)
        if args.subsample > config['subsample']:
            raise ValueError('To use bootleg, you have to use a subsample value less than the number of prepped examples.')

    if args.translate_example_split and not args.translate_no_answer:
        raise ValueError(
            'Currently example splitting can only be used in pure generation mode. Please use --translate_no_answer and --translate_example_split flags together'
        )


def prepare_data(args, src_lang):

    datasets = []
    paths = []
    if len(args.pred_src_languages) == 1 and len(args.tasks) > 1:
        args.pred_src_languages *= len(args.tasks)
    for i, task in enumerate(args.tasks):
        task_languages = args.pred_src_languages[i]
        logger.info(f'Loading {task}')
        kwargs = {'train': None, 'validation': None, 'test': None}
        if args.evaluate == 'train':
            del kwargs['train']  # deleting keys means use the default file name
        elif args.evaluate == 'valid':
            kwargs['validation'] = args.pred_set_name
        elif args.evaluate == 'test':
            del kwargs['test']
        else:
            raise ValueError('Split used for prediction should be either train, valid or test')

        kwargs.update(
            {
                'skip_cache': args.skip_cache,
                'subsample': args.subsample,
                'cached_path': os.path.join(args.cache, task.name),
                'all_dirs': task_languages,
                'num_workers': args.num_workers,
                'src_lang': src_lang,
                'crossner_domains': args.crossner_domains,
                'hf_test_overfit': args.hf_test_overfit,
            }
        )

        task_splits, task_paths = task.get_splits(root=args.data, lower=args.lower, **kwargs)
        if not isinstance(task_splits, list):
            task_splits = [task_splits]
            task_paths = [task_paths]
        task_data_processed = []
        task_path_processed = []
        for split, path in zip(task_splits, task_paths):
            assert (split.eval or split.test or split.train) and not split.aux
            if split.train:
                data = split.train
                path = path.train
            elif split.eval:
                data = split.eval
                path = path.eval
            else:
                data = split.test
                path = path.test

            file_name = os.path.basename(path.rsplit('.', 1)[0])
            if (
                args.ned_retrieve_method == 'bootleg'
                and os.path.exists(f'{args.bootleg_output_dir}/{file_name}_bootleg/bootleg_wiki/bootleg_labels.jsonl')
            ) or (args.ned_retrieve_method != 'bootleg'):
                ned_model = init_ned_model(args)
            else:
                ned_model = init_ned_model(args, 'bootleg-annotator')
            if ned_model:
                ned_model.process_examples(data.examples, path, task.utterance_field)

            task_data_processed.append(data)
            task_path_processed.append(path)
            logger.info(f'{task.name} has {len(data.examples)} prediction examples')
        datasets.append(task_data_processed)
        paths.append(task_path_processed)

    return datasets


def prepare_data_iterators(args, val_sets, numericalizer, device):
    logger.info('Preparing data iterators')
    if len(args.val_batch_size) == 1 and len(val_sets) > 1:
        args.val_batch_size *= len(val_sets)
    iters = []
    task_index = 0
    for task, bs, val_set in zip(args.tasks, args.val_batch_size, val_sets):
        task_iter = []
        task_languages = args.pred_src_languages[task_index]
        if task_languages is not None and args.separate_eval:
            task_languages = task_languages.split('+')
            assert len(task_languages) == len(val_set)
            for index, set_ in enumerate(val_set):
                loader, original_order = make_data_loader(
                    set_, numericalizer, bs, device, train=False, return_original_order=True
                )
                task_iter.append((task, task_languages[index], loader, original_order))
        # single language task or no separate eval
        else:
            loader, original_order = make_data_loader(
                val_set[0], numericalizer, bs, device, train=False, return_original_order=True
            )
            task_iter.append((task, task_languages, loader, original_order))

        iters.extend(task_iter)
        task_index += 1

    return iters


def run(args, device):
    # TODO handle multiple languages
    src_lang = args.pred_src_languages[0]
    tgt_lang = args.pred_tgt_languages[0]

    Model = getattr(models, args.model)
    model, _ = Model.load(
        args.path,
        model_checkpoint_file=args.checkpoint_name,
        args=args,
        device=device,
        tasks=args.tasks,
        src_lang=src_lang,
        tgt_lang=tgt_lang,
    )

    val_sets = prepare_data(args, src_lang)
    model.add_new_vocab_from_data(args.tasks)

    iters = prepare_data_iterators(args, val_sets, model.numericalizer, device)

    log_model_size(logger, model, args.model)
    model.to(device)

    model.eval()
    task_scores = defaultdict(list)

    eval_dir = os.path.join(args.eval_dir, args.evaluate)
    os.makedirs(eval_dir, exist_ok=True)

    with torch.no_grad():
        for task, language, it, original_order in iters:
            logger.info(task.name)
            # single language task
            if language is None or 'multilingual' not in task.name:
                prediction_file_name = os.path.join(eval_dir, task.name + '.tsv')
                raw_prediction_file_name = os.path.join(eval_dir, task.name + '.raw.tsv')
                results_file_name = os.path.join(eval_dir, task.name + '.results.json')
            # multi language task
            else:
                prediction_file_name = os.path.join(eval_dir, task.name + '_{}.tsv'.format(language))
                raw_prediction_file_name = os.path.join(eval_dir, task.name + '_{}.raw.tsv'.format(language))
                results_file_name = os.path.join(eval_dir, task.name + '_{}.results.json'.format(language))

            for fname in [prediction_file_name, raw_prediction_file_name, results_file_name]:
                if os.path.exists(fname):
                    if args.overwrite:
                        logger.warning(f'{fname} already exists -- overwriting **')
                    else:
                        raise OSError(f'{fname} already exists')

            if args.calibrator_paths is not None:
                confidence_estimators = []
                for path in args.calibrator_paths:
                    estimator = ConfidenceEstimator.load(path)
                    confidence_estimators.append(estimator)
                    logger.info('Loading confidence estimator "%s" from %s', estimator.name, path)
            else:
                confidence_estimators = None
            with torch.cuda.amp.autocast(enabled=args.mixed_precision):
                generation_output = generate_with_model(
                    model,
                    it,
                    model.numericalizer,
                    task,
                    args,
                    original_order=original_order,
                    output_confidence_features=args.save_confidence_features,
                    confidence_estimators=confidence_estimators,
                    disable_progbar=False,
                    eval_dir=eval_dir,
                )

            if args.save_confidence_features:
                torch.save(generation_output.confidence_features, args.confidence_feature_path)

            # write into file
            # TODO change to jsonl format
            with open(prediction_file_name, 'w' + ('' if args.overwrite else '+')) as prediction_file:
                for i in range(len(generation_output.example_ids)):
<<<<<<< HEAD
                    line = '\t'.join(
                        [
                            generation_output.example_ids[i],
                            '\t'.join(generation_output.predictions[i]),
                            generation_output.answers[i],
                            generation_output.contexts[i],
                        ]
                    )  # all outputs separated by '\t'
=======
                    if args.one_output_per_line:
                        lines = [(
                            generation_output.example_ids[i]
                            + '\t'
                            + prediction
                            + '\t'
                            + generation_output.answers[i]
                        ) for prediction in generation_output.predictions[i]] # one line per generation output
                    else:
                        lines = [(
                            generation_output.example_ids[i]
                            + '\t'
                            + '\t'.join(generation_output.predictions[i])
                            + '\t'
                            + generation_output.answers[i]
                        )]  # one line with all generation outputs separated by '\t'
>>>>>>> 0eae0307
                    if args.calibrator_paths is not None:
                        for score in generation_output.confidence_scores:
                            lines = [line + '\t' + str(score[i]) for line in lines] # append score to all lines
                    prediction_file.write('\n'.join(lines) + '\n')

            if args.translate_return_raw_outputs:
                with open(raw_prediction_file_name, 'w' + ('' if args.overwrite else '+')) as prediction_file:
                    for i in range(len(generation_output.example_ids)):
<<<<<<< HEAD
                        line = '\t'.join(
                            [
                                generation_output.example_ids[i],
                                '\t'.join(generation_output.raw_predictions[i]),
                                generation_output.answers[i],
                                generation_output.contexts[i],
                            ]
                        )  # all outputs separated by '\t'
                        prediction_file.write(line + '\n')
=======
                        if args.one_output_per_line:
                            lines = [(
                                generation_output.example_ids[i]
                                + '\t'
                                + raw_prediction
                                + '\t'
                                + generation_output.answers[i]
                            ) for raw_prediction in generation_output.raw_predictions[i]] # one line per generation output
                        else:
                            lines = [(
                                generation_output.example_ids[i]
                                + '\t'
                                + '\t'.join(generation_output.raw_predictions[i])
                                + '\t'
                                + generation_output.answers[i]
                            )]  # one line with all outputs separated by '\t'
                        prediction_file.write('\n'.join(lines) + '\n')
>>>>>>> 0eae0307

            if len(generation_output.answers) > 0:
                compute_metrics_on_file(
                    task_scores,
                    prediction_file_name,
                    results_file_name,
                    task,
                    args,
                    tgt_lang,
                    confidence_scores=generation_output.confidence_scores,
                )

    log_final_results(args, task_scores)


def log_final_results(args, task_scores):
    decaScore = []
    for task in task_scores.keys():
        decaScore.append(
            sum([length * score for length, score in task_scores[task]]) / sum([length for length, score in task_scores[task]])
        )

    logger.info('Evaluated Tasks:\n')
    for i, task in enumerate(args.tasks):
        logger.info(f'{task.name}: {decaScore[i]}')
    logger.info('-------------------')
    logger.info(f'DecaScore:  {sum(decaScore)}\n')
    logger.info(f'\nSummary: | {sum(decaScore)} | {" | ".join([str(x) for x in decaScore])} |\n')


def compute_metrics_on_file(task_scores, pred_file, results_file_name, task, args, tgt_lang, confidence_scores=None):
    generation_output = GenerationOutput()
    ids, contexts, preds, targets = [], [], [], []
    with open(pred_file) as fin:
        for line in fin:
            id_, *pred, target, context = line.strip('\n').split('\t')
            ids.append(id_)
            contexts.append(context)
            preds.append(pred)
            targets.append(target)

        generation_output.example_ids = ids
        generation_output.contexts = contexts
        generation_output.predictions = preds
        generation_output.answers = targets
        generation_output.confidence_scores = confidence_scores

    metrics_to_compute = task.metrics
    metrics_to_compute += args.extra_metrics
    metrics_to_compute = [metric for metric in task.metrics if metric not in ['loss']]
    if args.main_metric_only:
        metrics_to_compute = [metrics_to_compute[0]]
    metrics = calculate_and_reduce_metrics(
        generation_output,
        metrics_to_compute,
        args,
        tgt_lang,
    )

    with open(results_file_name, 'w' + ('' if args.overwrite else '+')) as results_file:
        results_file.write(json.dumps(metrics) + '\n')

    if not args.silent:
        for i, (c, p, a) in enumerate(
            zip(generation_output.contexts, generation_output.predictions, generation_output.answers)
        ):
            log_string = f'\nContext {i + 1}: {c}\nPrediction {i + 1} ({len(p)} outputs): {p}\nAnswer {i + 1}: {a}\n'
            if args.calibrator_paths is not None:
                log_string += f'Confidence {i + 1} : '
                for score in generation_output.confidence_scores:
                    log_string += f'{score[i]:.3f}, '
                log_string += '\n'
            logger.info(log_string)

    logger.info(metrics)

    task_scores[task].append((len(generation_output.answers), metrics[task.metrics[0]]))


def main(args):
    load_config_json(args)
    check_and_update_generation_args(args)
    check_args(args)
    set_default_values(args)

    set_seed(args)
    args.tasks = list(get_tasks(args.task_names, args).values())

    logger.info(f'Arguments:\n{pformat(vars(args))}')

    if args.override_valid_metrics:
        assert len(args.override_valid_metrics) == len(args.tasks)
        new_metrics = []
        for task, metrics in zip(args.tasks, args.override_valid_metrics):
            for m in metrics:
                # remove loss from validation metrics
                if m == 'loss':
                    continue
                # backward compatibility for models validated on sacrebleu (now casedbleu)
                if m == 'sacrebleu':
                    m = 'casedblue'
                new_metrics.append(m)

            task.metrics = new_metrics

    if args.pred_file and os.path.exists(args.pred_file):
        task_scores = defaultdict(list)
        eval_dir = os.path.join(args.eval_dir, args.evaluate)
        os.makedirs(eval_dir, exist_ok=True)
        tgt_lang = args.pred_tgt_languages[0]
        for task in args.tasks:
            results_file_name = os.path.join(eval_dir, task.name + '.results.json')
            compute_metrics_on_file(task_scores, args.pred_file, results_file_name, task, args, tgt_lang)
            log_final_results(args, task_scores)
        return

    logger.info(f'Loading from {args.best_checkpoint}')
    devices = get_devices(args.devices)

    if len(devices) > 1:
        logger.info(f'Independent multi-GPU generation on following devices: {devices}')
        all_processes = []
        all_data_folders = split_folder_on_disk(args.data, len(devices))
        if args.do_ned and args.ned_retrieve_method == 'bootleg':
            all_bootleg_data_folders = split_folder_on_disk(args.bootleg_output_dir, len(devices))

        for device_id in range(len(devices)):
            copy_args = copy.copy(args)
            copy_args.data = all_data_folders[device_id]
            if args.do_ned and args.ned_retrieve_method == 'bootleg':
                copy_args.bootleg_output_dir = all_bootleg_data_folders[device_id]
            copy_args.eval_dir = get_part_path(args.eval_dir, device_id)

            p = Process(target=run, args=(copy_args, devices[device_id]))
            all_processes.append(p)
            p.start()

        for p in all_processes:
            p.join()

        for folder in all_data_folders:
            shutil.rmtree(folder)
        combine_folders_on_disk(args.eval_dir, len(devices), line_group_size=1, delete=True)

    else:
        logger.info(f'Single device generation on: {devices[0]}')
        run(args, devices[0])<|MERGE_RESOLUTION|>--- conflicted
+++ resolved
@@ -503,70 +503,65 @@
             # TODO change to jsonl format
             with open(prediction_file_name, 'w' + ('' if args.overwrite else '+')) as prediction_file:
                 for i in range(len(generation_output.example_ids)):
-<<<<<<< HEAD
-                    line = '\t'.join(
-                        [
-                            generation_output.example_ids[i],
-                            '\t'.join(generation_output.predictions[i]),
-                            generation_output.answers[i],
-                            generation_output.contexts[i],
-                        ]
-                    )  # all outputs separated by '\t'
-=======
                     if args.one_output_per_line:
-                        lines = [(
-                            generation_output.example_ids[i]
-                            + '\t'
-                            + prediction
-                            + '\t'
-                            + generation_output.answers[i]
-                        ) for prediction in generation_output.predictions[i]] # one line per generation output
+                        lines = [
+                            (
+                                generation_output.example_ids[i]
+                                + '\t'
+                                + prediction
+                                + '\t'
+                                + generation_output.answers[i]
+                                + '\t'
+                                + generation_output.contexts[i]
+                            )
+                            for prediction in generation_output.predictions[i]
+                        ]  # one line per generation output
                     else:
-                        lines = [(
-                            generation_output.example_ids[i]
-                            + '\t'
-                            + '\t'.join(generation_output.predictions[i])
-                            + '\t'
-                            + generation_output.answers[i]
-                        )]  # one line with all generation outputs separated by '\t'
->>>>>>> 0eae0307
+                        lines = [
+                            (
+                                generation_output.example_ids[i]
+                                + '\t'
+                                + '\t'.join(generation_output.predictions[i])
+                                + '\t'
+                                + generation_output.answers[i]
+                                + '\t'
+                                + generation_output.contexts[i]
+                            )
+                        ]  # one line with all generation outputs separated by '\t'
                     if args.calibrator_paths is not None:
                         for score in generation_output.confidence_scores:
-                            lines = [line + '\t' + str(score[i]) for line in lines] # append score to all lines
+                            lines = [line + '\t' + str(score[i]) for line in lines]  # append score to all lines
                     prediction_file.write('\n'.join(lines) + '\n')
 
             if args.translate_return_raw_outputs:
                 with open(raw_prediction_file_name, 'w' + ('' if args.overwrite else '+')) as prediction_file:
                     for i in range(len(generation_output.example_ids)):
-<<<<<<< HEAD
-                        line = '\t'.join(
-                            [
-                                generation_output.example_ids[i],
-                                '\t'.join(generation_output.raw_predictions[i]),
-                                generation_output.answers[i],
-                                generation_output.contexts[i],
-                            ]
-                        )  # all outputs separated by '\t'
-                        prediction_file.write(line + '\n')
-=======
                         if args.one_output_per_line:
-                            lines = [(
-                                generation_output.example_ids[i]
-                                + '\t'
-                                + raw_prediction
-                                + '\t'
-                                + generation_output.answers[i]
-                            ) for raw_prediction in generation_output.raw_predictions[i]] # one line per generation output
+                            lines = [
+                                (
+                                    generation_output.example_ids[i]
+                                    + '\t'
+                                    + raw_prediction
+                                    + '\t'
+                                    + generation_output.answers[i]
+                                    + '\t'
+                                    + generation_output.contexts[i]
+                                )
+                                for raw_prediction in generation_output.raw_predictions[i]
+                            ]  # one line per generation output
                         else:
-                            lines = [(
-                                generation_output.example_ids[i]
-                                + '\t'
-                                + '\t'.join(generation_output.raw_predictions[i])
-                                + '\t'
-                                + generation_output.answers[i]
-                            )]  # one line with all outputs separated by '\t'
+                            lines = [
+                                (
+                                    generation_output.example_ids[i]
+                                    + '\t'
+                                    + '\t'.join(generation_output.raw_predictions[i])
+                                    + '\t'
+                                    + generation_output.answers[i]
+                                    + '\t'
+                                    + generation_output.contexts[i]
+                                )
+                            ]  # one line with all outputs separated by '\t'
                         prediction_file.write('\n'.join(lines) + '\n')
->>>>>>> 0eae0307
 
             if len(generation_output.answers) > 0:
                 compute_metrics_on_file(
