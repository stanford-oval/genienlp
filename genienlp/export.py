#
# Copyright (c) 2020, The Board of Trustees of the Leland Stanford Junior University
# All rights reserved.
#
# Redistribution and use in source and binary forms, with or without
# modification, are permitted provided that the following conditions are met:
#
# * Redistributions of source code must retain the above copyright notice, this
#   list of conditions and the following disclaimer.
#
# * Redistributions in binary form must reproduce the above copyright notice,
#   this list of conditions and the following disclaimer in the documentation
#   and/or other materials provided with the distribution.
#
# * Neither the name of the copyright holder nor the names of its
#   contributors may be used to endorse or promote products derived from
#   this software without specific prior written permission.
#
# THIS SOFTWARE IS PROVIDED BY THE COPYRIGHT HOLDERS AND CONTRIBUTORS "AS IS"
# AND ANY EXPRESS OR IMPLIED WARRANTIES, INCLUDING, BUT NOT LIMITED TO, THE
# IMPLIED WARRANTIES OF MERCHANTABILITY AND FITNESS FOR A PARTICULAR PURPOSE ARE
# DISCLAIMED. IN NO EVENT SHALL THE COPYRIGHT HOLDER OR CONTRIBUTORS BE LIABLE
# FOR ANY DIRECT, INDIRECT, INCIDENTAL, SPECIAL, EXEMPLARY, OR CONSEQUENTIAL
# DAMAGES (INCLUDING, BUT NOT LIMITED TO, PROCUREMENT OF SUBSTITUTE GOODS OR
# SERVICES; LOSS OF USE, DATA, OR PROFITS; OR BUSINESS INTERRUPTION) HOWEVER
# CAUSED AND ON ANY THEORY OF LIABILITY, WHETHER IN CONTRACT, STRICT LIABILITY,
# OR TORT (INCLUDING NEGLIGENCE OR OTHERWISE) ARISING IN ANY WAY OUT OF THE USE
# OF THIS SOFTWARE, EVEN IF ADVISED OF THE POSSIBILITY OF SUCH DAMAGE.

import logging
import os
import shutil
import torch

from .util import load_config_json
from . import models

logger = logging.getLogger(__name__)


def parse_argv(parser):
    parser.add_argument('--path', required=True,
                        help='the model training directory to export')
    parser.add_argument('--embeddings', default='.embeddings/', type=str, help='where to load embeddings from')
    parser.add_argument('--checkpoint_name', default='best.pth',
                        help='Checkpoint file to use (relative to --path, defaults to best.pth)')
    parser.add_argument('-o', '--output', required=True,
                        help='the directory where to export into')


def main(args):
    os.makedirs(args.output, exist_ok=True)
    load_config_json(args)

<<<<<<< HEAD
    # we need to load the embeddings to get to the correct numericalizer class
    # this is somewhat unfortunate but acceptable
    numericalizer, _, _, _ = load_embeddings(args.embeddings,
                                             args.context_embeddings,
                                             args.question_embeddings,
                                             args.decoder_embeddings,
                                             max_generative_vocab=args.max_generative_vocab,
                                             num_db_types=int(args.num_db_types),
                                             db_unk_id=int(args.db_unk_id),
                                             )
=======
    # load everything - this will ensure that we initialize the numericalizer correctly
    Model = getattr(models, args.model)
    model, _ = Model.from_pretrained(args.path,
                                     model_checkpoint_file=args.checkpoint_name,
                                     args=args,
                                     device=torch.device('cpu'),
                                     tasks=[],
                                     )
>>>>>>> 46d7a112

    # save the numericalizer to the target directory
    # this will copy over all the necessary vocabulary and config files that the numericalizer needs
    model.numericalizer.save(args.output)

    # now copy over the config.json and checkpoint file
    for fn in ['config.json', args.checkpoint_name]:
        src = os.path.join(args.path, fn)
        dst = os.path.join(args.output, fn)
        shutil.copyfile(src, dst)

    logger.info(f'Successfully exported model from {args.path} to {args.output}')<|MERGE_RESOLUTION|>--- conflicted
+++ resolved
@@ -52,18 +52,6 @@
     os.makedirs(args.output, exist_ok=True)
     load_config_json(args)
 
-<<<<<<< HEAD
-    # we need to load the embeddings to get to the correct numericalizer class
-    # this is somewhat unfortunate but acceptable
-    numericalizer, _, _, _ = load_embeddings(args.embeddings,
-                                             args.context_embeddings,
-                                             args.question_embeddings,
-                                             args.decoder_embeddings,
-                                             max_generative_vocab=args.max_generative_vocab,
-                                             num_db_types=int(args.num_db_types),
-                                             db_unk_id=int(args.db_unk_id),
-                                             )
-=======
     # load everything - this will ensure that we initialize the numericalizer correctly
     Model = getattr(models, args.model)
     model, _ = Model.from_pretrained(args.path,
@@ -72,7 +60,6 @@
                                      device=torch.device('cpu'),
                                      tasks=[],
                                      )
->>>>>>> 46d7a112
 
     # save the numericalizer to the target directory
     # this will copy over all the necessary vocabulary and config files that the numericalizer needs
