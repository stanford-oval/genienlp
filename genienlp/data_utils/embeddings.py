#
# Copyright (c) 2018-2019, Salesforce, Inc.
#                          The Board of Trustees of the Leland Stanford Junior University
# All rights reserved.
#
# Redistribution and use in source and binary forms, with or without
# modification, are permitted provided that the following conditions are met:
#
# * Redistributions of source code must retain the above copyright notice, this
#   list of conditions and the following disclaimer.
#
# * Redistributions in binary form must reproduce the above copyright notice,
#   this list of conditions and the following disclaimer in the documentation
#   and/or other materials provided with the distribution.
#
# * Neither the name of the copyright holder nor the names of its
#   contributors may be used to endorse or promote products derived from
#   this software without specific prior written permission.
#
# THIS SOFTWARE IS PROVIDED BY THE COPYRIGHT HOLDERS AND CONTRIBUTORS "AS IS"
# AND ANY EXPRESS OR IMPLIED WARRANTIES, INCLUDING, BUT NOT LIMITED TO, THE
# IMPLIED WARRANTIES OF MERCHANTABILITY AND FITNESS FOR A PARTICULAR PURPOSE ARE
# DISCLAIMED. IN NO EVENT SHALL THE COPYRIGHT HOLDER OR CONTRIBUTORS BE LIABLE
# FOR ANY DIRECT, INDIRECT, INCIDENTAL, SPECIAL, EXEMPLARY, OR CONSEQUENTIAL
# DAMAGES (INCLUDING, BUT NOT LIMITED TO, PROCUREMENT OF SUBSTITUTE GOODS OR
# SERVICES; LOSS OF USE, DATA, OR PROFITS; OR BUSINESS INTERRUPTION) HOWEVER
# CAUSED AND ON ANY THEORY OF LIABILITY, WHETHER IN CONTRACT, STRICT LIABILITY,
# OR TORT (INCLUDING NEGLIGENCE OR OTHERWISE) ARISING IN ANY WAY OUT OF THE USE
# OF THIS SOFTWARE, EVEN IF ADVISED OF THE POSSIBILITY OF SUCH DAMAGE.

import torch
import os
import numpy as np
from collections import defaultdict
import logging
from transformers import AutoTokenizer, AutoModel, AutoConfig, \
    BERT_PRETRAINED_MODEL_ARCHIVE_LIST, XLM_ROBERTA_PRETRAINED_MODEL_ARCHIVE_LIST

from .numericalizer.simple import SimpleNumericalizer
from .numericalizer.transformer import BertNumericalizer, XLMRobertaNumericalizer
from . import word_vectors
from .almond_embeddings import AlmondEmbeddings
from .pretrained_lstm_lm import PretrainedLTSMLM

<<<<<<< HEAD
from genienlp.models.common import Feedforward

from ..paraphrase.transformers_utils import BertModelV2, XLMRobertaModelV2

_logger = logging.getLogger(__name__)
=======
from transformers.modeling_outputs import BaseModelOutputWithPoolingAndCrossAttentions as EmbeddingOutput

logger = logging.getLogger(__name__)
>>>>>>> 8dc7214e

EMBEDDING_NAME_TO_NUMERICALIZER_MAP = dict()
EMBEDDING_NAME_TO_NUMERICALIZER_MAP.update(
    {embedding: BertNumericalizer for embedding in BERT_PRETRAINED_MODEL_ARCHIVE_LIST})
EMBEDDING_NAME_TO_NUMERICALIZER_MAP.update(
    {embedding: XLMRobertaNumericalizer for embedding in XLM_ROBERTA_PRETRAINED_MODEL_ARCHIVE_LIST})

<<<<<<< HEAD
class EmbeddingOutput(NamedTuple):
    name: str
    all_layers: List[torch.Tensor]
    last_layer: torch.Tensor
=======
>>>>>>> 8dc7214e

class WordVectorEmbedding(torch.nn.Module):
    def __init__(self, vec_collection):
        super().__init__()
        self._vec_collection = vec_collection
        self.dim = vec_collection.dim
        self.num_layers = 0
        self.embedding = None

    def init_for_vocab(self, vocab):
        vectors = torch.empty(len(vocab), self.dim, device=torch.device('cpu'))
        for ti, token in enumerate(vocab.itos):
            vectors[ti] = self._vec_collection[token.strip()]

        # wrap in a list so it will not be saved by torch.save and it will not
        # be moved around by .to() and similar methods
        self.embedding = [torch.nn.Embedding(len(vocab.itos), self.dim)]
        self.embedding[0].weight.data = vectors

    def grow_for_vocab(self, vocab, new_words):
        if not new_words:
            return
        new_vectors = []
        for word in new_words:
            new_vector = self._vec_collection[word]

            # charNgram returns  a [1, D] tensor, while Glove returns a [D] tensor
            # normalize to [1, D] so we can concat along the second dimension
            # and later concat all vectors along the first
            new_vector = new_vector if new_vector.dim() > 1 else new_vector.unsqueeze(0)
            new_vectors.append(new_vector)

        if new_vectors:
            self.embedding[0].weight.data = torch.cat([self.embedding[0].weight.data.cpu()] + new_vectors, dim=0)

    def forward(self, input: torch.Tensor, padding=None):
<<<<<<< HEAD
        last_layer = self.embedding[0](input.cpu()).to(input.device)
        return EmbeddingOutput(name='word_vector', all_layers=[last_layer], last_layer=last_layer)
=======
        last_hidden_state = self.embedding[0](input.cpu()).to(input.device)
        return EmbeddingOutput(hidden_states=(last_hidden_state,), last_hidden_state=last_hidden_state)
>>>>>>> 8dc7214e

    def to(self, *args, **kwargs):
        # ignore attempts to move the word embedding, which should stay on CPU
        kwargs['device'] = torch.device('cpu')
        return super().to(*args, **kwargs)

    def cuda(self, device=None):
        # ignore attempts to move the word embedding
        pass

class TransformerEmbedding(torch.nn.Module):
    def __init__(self, model):
        super().__init__()
        model.config.output_hidden_states = True
        self.dim = model.config.hidden_size
        self.num_layers = model.config.num_hidden_layers
        self.model = model

    def init_for_vocab(self, vocab):
        self.model.resize_token_embeddings(len(vocab))

    def grow_for_vocab(self, vocab, new_words):
        self.model.resize_token_embeddings(len(vocab))

<<<<<<< HEAD
    def get_positional_embedding(self, input):
        position_ids = torch.arange(input.size()[1], dtype=torch.long, device=input.device)
        position_ids = position_ids.unsqueeze(0).expand(*input.size())
        position_embeddings = self.model.embeddings.position_embeddings(position_ids)

        return position_embeddings

    def forward(self, input: torch.Tensor, entity_ids=None, entity_masking=None, entity_probs=None, mask_entities=False, padding=None, output_hidden_states=True):
        inputs = {'input_ids': input, 'attention_mask': (~padding).to(dtype=torch.float), 'mask_entities': mask_entities, 'output_hidden_states': output_hidden_states}
        if entity_ids is not None:
            inputs['entity_ids'] = entity_ids
        if entity_masking is not None:
            inputs['entity_masking'] = entity_masking
        if entity_probs is not None:
            inputs['entity_probs'] = entity_probs
        last_hidden_state, _pooled, hidden_states = self.model(**inputs)

        return EmbeddingOutput(name='transformer', all_layers=hidden_states, last_layer=last_hidden_state)

class BootlegEmbedding(torch.nn.Module):
    def __init__(self, ent_emb_file, output_dim, freeze=True):
        super().__init__()
        self.ent_emb_file = ent_emb_file
        ent_emb_matrix = torch.from_numpy(np.load(ent_emb_file))
        self.ent_embeddings = torch.nn.Embedding(*ent_emb_matrix.size(), padding_idx=0)
        self.ent_embeddings.weight.data.copy_(ent_emb_matrix)

        if freeze:
            for param in self.ent_embeddings.parameters():
                param.requires_grad = False
        self.ent_proj = Feedforward(ent_emb_matrix.size()[1], output_dim, bias=False)

    def forward(self, input_ent_ids: torch.Tensor):
        ents_embeddings = self.ent_embeddings(input_ent_ids)
        ents_embeddings = self.ent_proj(ents_embeddings)

        return EmbeddingOutput(name='bootleg', all_layers=ents_embeddings, last_layer=ents_embeddings)
=======
    def forward(self, input: torch.Tensor, padding=None):
        return self.model(input, attention_mask=(~padding).to(dtype=torch.float))

>>>>>>> 8dc7214e

class PretrainedLMEmbedding(torch.nn.Module):
    def __init__(self, model_name, cachedir):
        super().__init__()
        # map to CPU first, we will be moved to the right place later
        pretrained_save_dict = torch.load(os.path.join(cachedir, model_name), map_location=torch.device('cpu'))

        self.itos = pretrained_save_dict['vocab']
        self.stoi = defaultdict(lambda: 0, {
            w: i for i, w in enumerate(self.pretrained_decoder_vocab_itos)
        })
        self.dim = pretrained_save_dict['settings']['nhid']
        self.num_layers = 1
        self.model = PretrainedLTSMLM(rnn_type=pretrained_save_dict['settings']['rnn_type'],
                                      ntoken=len(self.pretrained_decoder_vocab_itos),
                                      emsize=pretrained_save_dict['settings']['emsize'],
                                      nhid=pretrained_save_dict['settings']['nhid'],
                                      nlayers=pretrained_save_dict['settings']['nlayers'],
                                      dropout=0.0)
        self.model.load_state_dict(pretrained_save_dict['model'], strict=True)

        self.vocab_to_pretrained = None

    def init_for_vocab(self, vocab):
        self.vocab_to_pretrained = torch.empty(len(self.vocab), dtype=torch.int64)

        unk_id = self.stoi['<unk>']
        for ti, token in enumerate(vocab.itos):
            if token in self.pretrained_decoder_vocab_stoi:
                self.vocab_to_pretrained[ti] = self.stoi[token]
            else:
                self.vocab_to_pretrained[ti] = unk_id

    def grow_for_vocab(self, vocab, new_words):
        self.init_for_vocab(vocab)

    def forward(self, input: torch.Tensor, padding=None):
        pretrained_indices = torch.gather(self.vocab_to_pretrained, dim=0, index=input)
        rnn_output = self.model(pretrained_indices)
<<<<<<< HEAD
        return EmbeddingOutput('pretrained_lm', all_layers=[rnn_output], last_layer=rnn_output)
=======
        return EmbeddingOutput(hidden_states=(rnn_output,), last_hidden_state=rnn_output)
>>>>>>> 8dc7214e

def _name_to_vector(emb_name, cachedir):
    if emb_name == 'glove':
        return WordVectorEmbedding(word_vectors.GloVe(cache=cachedir))
    elif emb_name == 'small_glove':
        return WordVectorEmbedding(word_vectors.GloVe(cache=cachedir, name="6B", dim=50))
    elif emb_name == 'char':
        return WordVectorEmbedding(word_vectors.CharNGram(cache=cachedir))
    elif emb_name == 'almond_type':
        return AlmondEmbeddings()
    elif emb_name.startswith('fasttext/'):
        # FIXME this should use the fasttext library
        return WordVectorEmbedding(word_vectors.FastText(cache=cachedir, language=emb_name[len('fasttext/'):]))
    elif emb_name.startswith('pretrained_lstm/'):
        return PretrainedLMEmbedding(emb_name[len('pretrained_lstm/'):], cachedir=cachedir)
    else:
        raise ValueError(f'Unrecognized embedding name {emb_name}')

def get_embedding_type(emb_name):
    if '@' in emb_name:
        return emb_name.split('@')[0]
    else:
        return emb_name

def load_embeddings(cachedir, context_emb_names, question_emb_names, decoder_emb_names,
<<<<<<< HEAD
                    max_generative_vocab=50000, num_db_types=0, db_unk_id=0, logger=_logger, cache_only=False):
=======
                    max_generative_vocab=50000, cache_only=False):
>>>>>>> 8dc7214e
    logger.info(f'Getting pretrained word vectors and pretrained models')

    context_emb_names = context_emb_names.split('+')
    question_emb_names = question_emb_names.split('+')
    decoder_emb_names = decoder_emb_names.split('+')

    all_vectors = {}
    context_vectors = []
    question_vectors = []
    decoder_vectors = []

    numericalizer = None
    numericalizer_type = None
    for emb_name in context_emb_names:
        if not emb_name:
            continue
        if emb_name in all_vectors:
            context_vectors.append(all_vectors[emb_name])
            continue

        emb_type = get_embedding_type(emb_name)
        if emb_type in EMBEDDING_NAME_TO_NUMERICALIZER_MAP:
            if numericalizer is not None and numericalizer_type != emb_type and not cache_only:
                raise ValueError('Cannot specify multiple Transformer embeddings')

            config = AutoConfig.from_pretrained(emb_type, cache_dir=cachedir)
            config.output_hidden_states = True
            if numericalizer is None:
                numericalizer = EMBEDDING_NAME_TO_NUMERICALIZER_MAP[emb_type](emb_type, config, max_generative_vocab,
                                                                              cache=cachedir)
                numericalizer_type = emb_type

            # load the tokenizer once to ensure all files are downloaded
            AutoTokenizer.from_pretrained(emb_type, cache_dir=cachedir)

            if emb_type in BERT_PRETRAINED_MODEL_ARCHIVE_LIST:
                transformer_model = BertModelV2(config, num_db_types, db_unk_id).from_pretrained(emb_type,
                                                                                                 num_db_types=num_db_types,
                                                                                                 db_unk_id=db_unk_id,
                                                                                                 cache_dir=cachedir,
                                                                                                 output_hidden_states=True)
            elif emb_type in XLM_ROBERTA_PRETRAINED_MODEL_ARCHIVE_LIST:
                transformer_model = XLMRobertaModelV2(config, num_db_types, db_unk_id).from_pretrained(emb_type,
                                                                                                     num_db_types=num_db_types,
                                                                                                     db_unk_id=db_unk_id,
                                                                                                     cache_dir=cachedir,
                                                                                                     output_hidden_states=True)
            context_vectors.append(TransformerEmbedding(transformer_model))

        else:
            if numericalizer is not None:
                logger.warning('Combining Transformer embeddings with other pretrained embeddings is unlikely to work')
            vec = _name_to_vector(emb_type, cachedir)
            all_vectors[emb_name] = vec
            context_vectors.append(vec)

    for emb_name in question_emb_names:
        if not emb_name:
            continue
        if emb_name in all_vectors:
            question_vectors.append(all_vectors[emb_name])
            continue

        emb_type = get_embedding_type(emb_name)
        if emb_type in EMBEDDING_NAME_TO_NUMERICALIZER_MAP:
            if numericalizer is not None and numericalizer_type != emb_type:
                raise ValueError('Cannot specify multiple Transformer embeddings')

            config = AutoConfig.from_pretrained(emb_type, cache_dir=cachedir)
            config.output_hidden_states = True
            if numericalizer is None:
                numericalizer = EMBEDDING_NAME_TO_NUMERICALIZER_MAP[emb_type](emb_type, config=config,
                                                                              max_generative_vocab=max_generative_vocab,
                                                                              cache=cachedir)

                numericalizer_type = emb_type

            # load the tokenizer once to ensure all files are downloaded
            AutoTokenizer.from_pretrained(emb_type, cache_dir=cachedir)

            if emb_type in BERT_PRETRAINED_MODEL_ARCHIVE_LIST:
                transformer_model = BertModelV2(config, num_db_types, db_unk_id).from_pretrained(emb_type,
                                                                                                 num_db_types=num_db_types,
                                                                                                 db_unk_id=db_unk_id,
                                                                                                 cache_dir=cachedir,
                                                                                                 output_hidden_states=True)
            elif emb_type in XLM_ROBERTA_PRETRAINED_MODEL_ARCHIVE_LIST:
                transformer_model = XLMRobertaModelV2(config, num_db_types, db_unk_id).from_pretrained(emb_type,
                                                                                                     num_db_types=num_db_types,
                                                                                                     db_unk_id=db_unk_id,
                                                                                                     cache_dir=cachedir,
                                                                                                     output_hidden_states=True)
            question_vectors.append(TransformerEmbedding(transformer_model))

        else:
            if numericalizer is not None:
                logger.warning('Combining Transformer embeddings with other pretrained embeddings is unlikely to work')
            vec = _name_to_vector(emb_type, cachedir)
            all_vectors[emb_name] = vec
            question_vectors.append(vec)

    for emb_name in decoder_emb_names:
        if not emb_name:
            continue
        emb_type = get_embedding_type(emb_name)
        if emb_name in EMBEDDING_NAME_TO_NUMERICALIZER_MAP:
            raise ValueError('Transformer embeddings cannot be specified in the decoder')

        if emb_name in all_vectors:
            decoder_vectors.append(all_vectors[emb_name])
        else:
            vec = _name_to_vector(emb_type, cachedir)
            all_vectors[emb_name] = vec
            decoder_vectors.append(vec)

    if numericalizer is None:
        numericalizer = SimpleNumericalizer(max_generative_vocab=max_generative_vocab, pad_first=False)

    return numericalizer, context_vectors, question_vectors, decoder_vectors<|MERGE_RESOLUTION|>--- conflicted
+++ resolved
@@ -33,26 +33,21 @@
 import numpy as np
 from collections import defaultdict
 import logging
-from transformers import AutoTokenizer, AutoModel, AutoConfig, \
+from transformers import AutoTokenizer, AutoConfig, \
     BERT_PRETRAINED_MODEL_ARCHIVE_LIST, XLM_ROBERTA_PRETRAINED_MODEL_ARCHIVE_LIST
 
+from transformers.modeling_outputs import BaseModelOutputWithPoolingAndCrossAttentions as EmbeddingOutput
+
+from . import word_vectors
 from .numericalizer.simple import SimpleNumericalizer
 from .numericalizer.transformer import BertNumericalizer, XLMRobertaNumericalizer
-from . import word_vectors
 from .almond_embeddings import AlmondEmbeddings
 from .pretrained_lstm_lm import PretrainedLTSMLM
-
-<<<<<<< HEAD
-from genienlp.models.common import Feedforward
-
+from ..models.common import Feedforward
 from ..paraphrase.transformers_utils import BertModelV2, XLMRobertaModelV2
 
-_logger = logging.getLogger(__name__)
-=======
-from transformers.modeling_outputs import BaseModelOutputWithPoolingAndCrossAttentions as EmbeddingOutput
 
 logger = logging.getLogger(__name__)
->>>>>>> 8dc7214e
 
 EMBEDDING_NAME_TO_NUMERICALIZER_MAP = dict()
 EMBEDDING_NAME_TO_NUMERICALIZER_MAP.update(
@@ -60,13 +55,6 @@
 EMBEDDING_NAME_TO_NUMERICALIZER_MAP.update(
     {embedding: XLMRobertaNumericalizer for embedding in XLM_ROBERTA_PRETRAINED_MODEL_ARCHIVE_LIST})
 
-<<<<<<< HEAD
-class EmbeddingOutput(NamedTuple):
-    name: str
-    all_layers: List[torch.Tensor]
-    last_layer: torch.Tensor
-=======
->>>>>>> 8dc7214e
 
 class WordVectorEmbedding(torch.nn.Module):
     def __init__(self, vec_collection):
@@ -103,13 +91,8 @@
             self.embedding[0].weight.data = torch.cat([self.embedding[0].weight.data.cpu()] + new_vectors, dim=0)
 
     def forward(self, input: torch.Tensor, padding=None):
-<<<<<<< HEAD
-        last_layer = self.embedding[0](input.cpu()).to(input.device)
-        return EmbeddingOutput(name='word_vector', all_layers=[last_layer], last_layer=last_layer)
-=======
         last_hidden_state = self.embedding[0](input.cpu()).to(input.device)
         return EmbeddingOutput(hidden_states=(last_hidden_state,), last_hidden_state=last_hidden_state)
->>>>>>> 8dc7214e
 
     def to(self, *args, **kwargs):
         # ignore attempts to move the word embedding, which should stay on CPU
@@ -134,7 +117,6 @@
     def grow_for_vocab(self, vocab, new_words):
         self.model.resize_token_embeddings(len(vocab))
 
-<<<<<<< HEAD
     def get_positional_embedding(self, input):
         position_ids = torch.arange(input.size()[1], dtype=torch.long, device=input.device)
         position_ids = position_ids.unsqueeze(0).expand(*input.size())
@@ -152,7 +134,7 @@
             inputs['entity_probs'] = entity_probs
         last_hidden_state, _pooled, hidden_states = self.model(**inputs)
 
-        return EmbeddingOutput(name='transformer', all_layers=hidden_states, last_layer=last_hidden_state)
+        return EmbeddingOutput(hidden_states=hidden_states, last_hidden_state=last_hidden_state)
 
 class BootlegEmbedding(torch.nn.Module):
     def __init__(self, ent_emb_file, output_dim, freeze=True):
@@ -171,12 +153,8 @@
         ents_embeddings = self.ent_embeddings(input_ent_ids)
         ents_embeddings = self.ent_proj(ents_embeddings)
 
-        return EmbeddingOutput(name='bootleg', all_layers=ents_embeddings, last_layer=ents_embeddings)
-=======
-    def forward(self, input: torch.Tensor, padding=None):
-        return self.model(input, attention_mask=(~padding).to(dtype=torch.float))
-
->>>>>>> 8dc7214e
+        return EmbeddingOutput(hidden_states=ents_embeddings, last_hidden_state=ents_embeddings)
+
 
 class PretrainedLMEmbedding(torch.nn.Module):
     def __init__(self, model_name, cachedir):
@@ -216,11 +194,7 @@
     def forward(self, input: torch.Tensor, padding=None):
         pretrained_indices = torch.gather(self.vocab_to_pretrained, dim=0, index=input)
         rnn_output = self.model(pretrained_indices)
-<<<<<<< HEAD
-        return EmbeddingOutput('pretrained_lm', all_layers=[rnn_output], last_layer=rnn_output)
-=======
         return EmbeddingOutput(hidden_states=(rnn_output,), last_hidden_state=rnn_output)
->>>>>>> 8dc7214e
 
 def _name_to_vector(emb_name, cachedir):
     if emb_name == 'glove':
@@ -246,11 +220,8 @@
         return emb_name
 
 def load_embeddings(cachedir, context_emb_names, question_emb_names, decoder_emb_names,
-<<<<<<< HEAD
-                    max_generative_vocab=50000, num_db_types=0, db_unk_id=0, logger=_logger, cache_only=False):
-=======
-                    max_generative_vocab=50000, cache_only=False):
->>>>>>> 8dc7214e
+                    max_generative_vocab=50000, num_db_types=0, db_unk_id=0, cache_only=False):
+
     logger.info(f'Getting pretrained word vectors and pretrained models')
 
     context_emb_names = context_emb_names.split('+')
