#
# Copyright (c) 2019-2020 The Board of Trustees of the Leland Stanford Junior University
# All rights reserved.
#
# Redistribution and use in source and binary forms, with or without
# modification, are permitted provided that the following conditions are met:
#
# * Redistributions of source code must retain the above copyright notice, this
#   list of conditions and the following disclaimer.
#
# * Redistributions in binary form must reproduce the above copyright notice,
#   this list of conditions and the following disclaimer in the documentation
#   and/or other materials provided with the distribution.
#
# * Neither the name of the copyright holder nor the names of its
#   contributors may be used to endorse or promote products derived from
#   this software without specific prior written permission.
#
# THIS SOFTWARE IS PROVIDED BY THE COPYRIGHT HOLDERS AND CONTRIBUTORS "AS IS"
# AND ANY EXPRESS OR IMPLIED WARRANTIES, INCLUDING, BUT NOT LIMITED TO, THE
# IMPLIED WARRANTIES OF MERCHANTABILITY AND FITNESS FOR A PARTICULAR PURPOSE ARE
# DISCLAIMED. IN NO EVENT SHALL THE COPYRIGHT HOLDER OR CONTRIBUTORS BE LIABLE
# FOR ANY DIRECT, INDIRECT, INCIDENTAL, SPECIAL, EXEMPLARY, OR CONSEQUENTIAL
# DAMAGES (INCLUDING, BUT NOT LIMITED TO, PROCUREMENT OF SUBSTITUTE GOODS OR
# SERVICES; LOSS OF USE, DATA, OR PROFITS; OR BUSINESS INTERRUPTION) HOWEVER
# CAUSED AND ON ANY THEORY OF LIABILITY, WHETHER IN CONTRACT, STRICT LIABILITY,
# OR TORT (INCLUDING NEGLIGENCE OR OTHERWISE) ARISING IN ANY WAY OUT OF THE USE
# OF THIS SOFTWARE, EVEN IF ADVISED OF THE POSSIBILITY OF SUCH DAMAGE.

from typing import NamedTuple, List, Union, Iterable
import unicodedata
import torch
from dataclasses import dataclass

def identity(x, **kw):
    return x, [], x


class SequentialField(NamedTuple):
    value: Union[torch.tensor, List[int]]
    length: Union[torch.tensor, int]
    limited: Union[torch.tensor, List[int]]
    feature: Union[torch.tensor, List[List[int]], None]


# Feature is defined per token
# Each field contains a list of possible values for that feature
@dataclass
class Feature:
    type_id: List[int] = None
    type_prob: List[float] = None

    def __mul__(self, n):
        return [self for _ in range(n)]

    def flatten(self):
        result = []
        for field in VALID_FEATURE_FIELDS:
            field_val = getattr(self, field)
            if field_val:
                result += field_val
        return result

VALID_FEATURE_FIELDS = tuple(Feature.__annotations__.keys())

def get_pad_feature(feature_fields, ned_features_default_val, ned_features_size):
    # return None if not using NED
    pad_feature = None
    if len(feature_fields):
        pad_feature = Feature()
        for i, field in enumerate(feature_fields):
            assert field in VALID_FEATURE_FIELDS
            setattr(pad_feature, field, [ned_features_default_val[i]] * ned_features_size[i])
    return pad_feature


class Example(object):
    """
    Contains all fields of a train/dev/test example in text form, alongside their NED features
    both in text form (`*_plus_types` fields) and in embedding_id form (`*_feature`)
    """

    def __init__(self,
                 example_id: str,
                 context: str,
                 context_feature: List[Feature],
                 context_plus_types: str,
                 question: str,
                 question_feature: List[Feature],
                 question_plus_types: str,
                 answer: str):

        self.example_id = example_id
        self.context = context
        self.context_feature = context_feature
        self.context_plus_types = context_plus_types
        self.question = question
        self.question_feature = question_feature
        self.question_plus_types = question_plus_types
        self.answer = answer


    @staticmethod
    def from_raw(example_id: str, context: str, question: str, answer: str, preprocess=identity, lower=False):
        args = [example_id]
        answer = unicodedata.normalize('NFD', answer)
        
        for argname, arg in (('context', context), ('question', question), ('answer', answer)):
            arg = unicodedata.normalize('NFD', arg)
            if lower:
                arg = arg.lower()
                
            sentence, features, sentence_plus_types = preprocess(arg.rstrip('\n'), field_name=argname, answer=answer)

            args.append(sentence)
    
            if argname != 'answer':
                args.append(features)

            if argname == 'context':
                context_plus_types = sentence_plus_types
                args.append(context_plus_types)
            elif argname == 'question':
                question_plus_types = sentence_plus_types
<<<<<<< HEAD
            
            if lower:
                sentence = sentence.lower()
            args.append(sentence)
            args.append(features)

        # create context_plus_question fields by concatenating context and question fields
        # if either question or context is empty, don't use space
        if not args[1]:
            args.append(args[3])
        elif not args[3]:
            args.append(args[1])
        else:
            args.append(args[1] + ' ' + args[3])
        args.append(args[2] + args[4])
        args.append(context_plus_types + ' ' + question_plus_types)
=======
                args.append(question_plus_types)
>>>>>>> 5cb791c5
        
        return Example(*args)


class NumericalizedExamples(NamedTuple):
    example_id: List[str]
    context: SequentialField
    answer: SequentialField
    
    @staticmethod
    def from_examples(examples, numericalizer):
        assert all(isinstance(ex.example_id, str) for ex in examples)
        numericalized_examples = []
<<<<<<< HEAD
        
        if add_types_to_text != 'no':
            tokenized_contexts = numericalizer.encode_batch(
                [ex.context_plus_question_with_types for ex in examples],
                field_name='context'
            )
=======
        args = numericalizer.args

        if args.no_separator:
            sep_token = ' '
            pad_feature = []
>>>>>>> 5cb791c5
        else:
            sep_token = ' ' + numericalizer.sep_token + ' '
            pad_feature = [get_pad_feature(args.ned_features, args.ned_features_default_val, args.ned_features_size)]

        # we keep the result of concatenation of question and context fields in these arrays temporarily. The numericalized versions will live on in self.context
        all_context_plus_questions = []
        all_context_plus_question_with_types = []
        all_context_plus_question_features = []

        for ex in examples:
            # create context_plus_question fields by concatenating context and question fields
            # if question is empty, don't append anything
            context_plus_question = ex.context + sep_token + ex.question if len(ex.question) else ex.context
            all_context_plus_questions.append(context_plus_question)
            context_plus_question_with_types = ex.context_plus_types + sep_token + ex.question_plus_types if len(ex.question_plus_types) else ex.context_plus_types
            all_context_plus_question_with_types.append(context_plus_question_with_types)
            # concatenate question and context features with a separator, but no need for a separator if there are no features to begin with
            context_plus_question_feature = ex.context_feature + pad_feature + ex.question_feature if len(ex.question_feature) + len(ex.context_feature) > 0 else []
            all_context_plus_question_features.append(context_plus_question_feature)
        
        if args.add_types_to_text == 'no':
            tokenized_contexts = numericalizer.encode_batch(
<<<<<<< HEAD
                [ex.context_plus_question for ex in examples],
                field_name='context',
                features=[ex.context_plus_question_feature for ex in examples if ex.context_plus_question_feature]
=======
                    all_context_plus_questions,
                    field_name='context',
                    features=[a for a in all_context_plus_question_features if a]
            )
        else:
            tokenized_contexts = numericalizer.encode_batch(
                all_context_plus_question_with_types,
                field_name='context'
>>>>>>> 5cb791c5
            )
        
        #TODO remove double attempts at context tokenization
        if getattr(examples, 'is_classification', False):
            assert add_types_to_text != 'insert'
            tokenized_answers = numericalizer.process_classification_labels(examples)
        else:
            tokenized_answers = numericalizer.encode_batch([ex.answer for ex in examples], field_name='answer')

        
        for i in range(len(examples)):
            numericalized_examples.append(NumericalizedExamples([examples[i].example_id], tokenized_contexts[i], tokenized_answers[i]))
        return numericalized_examples

    @staticmethod
    def collate_batches(batches: Iterable['NumericalizedExamples'], numericalizer, device):
        example_id = []

        context_values, context_lengths, context_limiteds, context_features = [], [], [], []
        answer_values, answer_lengths, answer_limiteds = [], [], []

        for batch in batches:
            example_id.append(batch.example_id[0])
            context_values.append(torch.tensor(batch.context.value, device=device))
            context_lengths.append(torch.tensor(batch.context.length, device=device))
            context_limiteds.append(torch.tensor(batch.context.limited, device=device))
            if batch.context.feature:
                context_features.append(torch.tensor(batch.context.feature, device=device))

            answer_values.append(torch.tensor(batch.answer.value, device=device))
            answer_lengths.append(torch.tensor(batch.answer.length, device=device))
            answer_limiteds.append(torch.tensor(batch.answer.limited, device=device))

        context_values = numericalizer.pad(context_values, pad_id=numericalizer.pad_id)
        context_limiteds = numericalizer.pad(context_limiteds, pad_id=numericalizer.decoder_pad_id)
        context_lengths = torch.stack(context_lengths, dim=0)
        
        if context_features:
<<<<<<< HEAD
            context_features = numericalizer.pad(context_features, pad_id=db_unk_id)

        answer_values = numericalizer.pad(answer_values, pad_id=numericalizer.answer_pad_id)
=======
            context_features = numericalizer.pad(context_features, pad_id=numericalizer.args.db_unk_id)
        
        answer_values = numericalizer.pad(answer_values, pad_id=numericalizer.pad_id)
>>>>>>> 5cb791c5
        answer_limiteds = numericalizer.pad(answer_limiteds, pad_id=numericalizer.decoder_pad_id)
        answer_lengths = torch.stack(answer_lengths, dim=0)

        context = SequentialField(value=context_values,
                                  length=context_lengths,
                                  limited=context_limiteds,
                                  feature=context_features)


        answer = SequentialField(value=answer_values,
                                 length=answer_lengths,
                                 limited=answer_limiteds,
                                 feature=None)


        return NumericalizedExamples(example_id=example_id,
                                     context=context,
                                     answer=answer)<|MERGE_RESOLUTION|>--- conflicted
+++ resolved
@@ -122,26 +122,7 @@
                 args.append(context_plus_types)
             elif argname == 'question':
                 question_plus_types = sentence_plus_types
-<<<<<<< HEAD
-            
-            if lower:
-                sentence = sentence.lower()
-            args.append(sentence)
-            args.append(features)
-
-        # create context_plus_question fields by concatenating context and question fields
-        # if either question or context is empty, don't use space
-        if not args[1]:
-            args.append(args[3])
-        elif not args[3]:
-            args.append(args[1])
-        else:
-            args.append(args[1] + ' ' + args[3])
-        args.append(args[2] + args[4])
-        args.append(context_plus_types + ' ' + question_plus_types)
-=======
                 args.append(question_plus_types)
->>>>>>> 5cb791c5
         
         return Example(*args)
 
@@ -155,20 +136,11 @@
     def from_examples(examples, numericalizer):
         assert all(isinstance(ex.example_id, str) for ex in examples)
         numericalized_examples = []
-<<<<<<< HEAD
-        
-        if add_types_to_text != 'no':
-            tokenized_contexts = numericalizer.encode_batch(
-                [ex.context_plus_question_with_types for ex in examples],
-                field_name='context'
-            )
-=======
         args = numericalizer.args
 
         if args.no_separator:
             sep_token = ' '
             pad_feature = []
->>>>>>> 5cb791c5
         else:
             sep_token = ' ' + numericalizer.sep_token + ' '
             pad_feature = [get_pad_feature(args.ned_features, args.ned_features_default_val, args.ned_features_size)]
@@ -191,11 +163,6 @@
         
         if args.add_types_to_text == 'no':
             tokenized_contexts = numericalizer.encode_batch(
-<<<<<<< HEAD
-                [ex.context_plus_question for ex in examples],
-                field_name='context',
-                features=[ex.context_plus_question_feature for ex in examples if ex.context_plus_question_feature]
-=======
                     all_context_plus_questions,
                     field_name='context',
                     features=[a for a in all_context_plus_question_features if a]
@@ -204,7 +171,6 @@
             tokenized_contexts = numericalizer.encode_batch(
                 all_context_plus_question_with_types,
                 field_name='context'
->>>>>>> 5cb791c5
             )
         
         #TODO remove double attempts at context tokenization
@@ -243,15 +209,9 @@
         context_lengths = torch.stack(context_lengths, dim=0)
         
         if context_features:
-<<<<<<< HEAD
-            context_features = numericalizer.pad(context_features, pad_id=db_unk_id)
-
-        answer_values = numericalizer.pad(answer_values, pad_id=numericalizer.answer_pad_id)
-=======
             context_features = numericalizer.pad(context_features, pad_id=numericalizer.args.db_unk_id)
         
         answer_values = numericalizer.pad(answer_values, pad_id=numericalizer.pad_id)
->>>>>>> 5cb791c5
         answer_limiteds = numericalizer.pad(answer_limiteds, pad_id=numericalizer.decoder_pad_id)
         answer_lengths = torch.stack(answer_lengths, dim=0)
 
