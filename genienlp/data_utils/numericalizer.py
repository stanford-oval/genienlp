--- conflicted
+++ resolved
@@ -27,30 +27,25 @@
 # OR TORT (INCLUDING NEGLIGENCE OR OTHERWISE) ARISING IN ANY WAY OUT OF THE USE
 # OF THIS SOFTWARE, EVEN IF ADVISED OF THE POSSIBILITY OF SUCH DAMAGE.
 
+import functools
+import json
+import logging
 import os
 import re
-import json
-import functools
-import logging
+from collections import defaultdict, Counter
+from typing import List, Tuple
+
 from pathos import multiprocessing
-from typing import List, Tuple
-from collections import defaultdict, Counter
 from torch.nn.utils.rnn import pad_sequence
-<<<<<<< HEAD
-from transformers import MBartConfig, MarianConfig, M2M100Config, T5Config, \
-    AutoTokenizer, BertTokenizer, BertTokenizerFast, XLMRobertaTokenizer, XLMRobertaTokenizerFast, \
-    GPT2Tokenizer, GPT2TokenizerFast, MBart50Tokenizer, MarianTokenizer, M2M100Tokenizer, \
-    SPIECE_UNDERLINE, ElectraConfig, BertConfig
-=======
-from transformers import MarianConfig, T5Config, AutoTokenizer, BertTokenizer, BertTokenizerFast,\
-    XLMRobertaTokenizer, XLMRobertaTokenizerFast, GPT2Tokenizer, GPT2TokenizerFast, MBart50Tokenizer, MBart50TokenizerFast,\
+from transformers import ElectraConfig, BertConfig
+from transformers import MarianConfig, T5Config, AutoTokenizer, BertTokenizer, BertTokenizerFast, \
+    XLMRobertaTokenizer, XLMRobertaTokenizerFast, GPT2Tokenizer, GPT2TokenizerFast, MBart50Tokenizer, \
+    MBart50TokenizerFast, \
     T5Tokenizer, T5TokenizerFast, MarianTokenizer, M2M100Tokenizer, SPIECE_UNDERLINE
->>>>>>> 5cb791c5
 
 from .decoder_vocab import DecoderVocabulary
+from .example import SequentialField, get_pad_feature
 from ..util import get_devices
-from .example import SequentialField, get_pad_feature
-
 
 logger = logging.getLogger(__name__)
 
@@ -112,9 +107,6 @@
         self._special_tokens_to_token_regexes = []
         
         self.args = args
-<<<<<<< HEAD
-    
-=======
 
         self._init_tokenizer(save_dir, config, src_lang, tgt_lang)
         
@@ -129,7 +121,6 @@
         self._init_decoder_vocab()
 
         
->>>>>>> 5cb791c5
     @property
     def vocab(self):
         return self._tokenizer
@@ -164,22 +155,14 @@
         else:
             tokenizer_args.update({'pretrained_model_name_or_path': self._pretrained_name})
 
-<<<<<<< HEAD
-        # hack until huggingface provides mbart50 config
-        if model_is_mbart and 'mbart-50' in config.name_or_path:
-            self._tokenizer = MBart50Tokenizer.from_pretrained(**tokenizer_args)
-        elif model_is_m2m100:
-            self._tokenizer = M2M100Tokenizer.from_pretrained(**tokenizer_args)
-        else:
-            # FIXME: there's a known issue with Bert-based fast tokenizers (e.g. Electra) addressed here https://github.com/huggingface/transformers/pull/10686
-            # till then don't load from save_dir for bert-based models
-            if isinstance(config, ElectraConfig) or isinstance(config, BertConfig):
-                # tokenizer_args['do_lower_case'] = True
-                tokenizer_args['pretrained_model_name_or_path'] = self._pretrained_name
-            self._tokenizer = AutoTokenizer.from_pretrained(**tokenizer_args)
-=======
+
+        # FIXME: there's a known issue with Bert-based fast tokenizers (e.g. Electra) addressed here https://github.com/huggingface/transformers/pull/10686
+        # till then don't load from save_dir for bert-based models
+        if isinstance(config, ElectraConfig) or isinstance(config, BertConfig):
+            # tokenizer_args['do_lower_case'] = True
+            tokenizer_args['pretrained_model_name_or_path'] = self._pretrained_name
+        
         self._tokenizer = AutoTokenizer.from_pretrained(**tokenizer_args)
->>>>>>> 5cb791c5
 
         # some tokenizers like Mbart do not set src_lang and tgt_lan when initialized; take care of it here
         self._tokenizer.src_lang = src_lang
@@ -209,11 +192,7 @@
         # make sure we assigned is_piece_fn
         assert self._tokenizer.is_piece_fn
 
-<<<<<<< HEAD
-    def load(self, save_dir):
-=======
     def load_extras(self, save_dir):
->>>>>>> 5cb791c5
         if self.max_generative_vocab is not None:
             with open(os.path.join(save_dir, 'decoder-vocab.txt'), 'r') as fp:
                 self._decoder_words = [(line.rstrip('\n'), self._tokenizer.convert_tokens_to_ids(line.rstrip('\n')))
@@ -260,18 +239,15 @@
         if self.args.add_types_to_text != 'no':
             self._tokenizer.add_tokens(['<e>', '</e>'])
         
-<<<<<<< HEAD
         # add special tokens for ambig_qa task
         if self.args.train_task_names == 'ambig_qa':
             self._tokenizer.add_tokens(['<q>', '<p>', '<u>'])
         
-=======
         existing_special_tokens = self._tokenizer.special_tokens_map
         # add separator if it doesn't exist. It will be used to concatenate context and question
         if 'sep_token' not in existing_special_tokens:
             self._tokenizer.add_special_tokens({'sep_token': existing_special_tokens.get('sep_token', '</s>')})
 
->>>>>>> 5cb791c5
         if self.max_generative_vocab is not None:
             # do a pass over all the data in the dataset
             # in this pass, we
@@ -420,15 +396,12 @@
         self.mask_id = self._tokenizer.mask_token_id
         self.cls_id = self._tokenizer.cls_token_id
         self.sep_id = self._tokenizer.sep_token_id
-<<<<<<< HEAD
         
         # pad_id for answer tokens (different than context/ question pad_id for token classification tasks)
         self.answer_pad_id = self.pad_id
         
-=======
 
     def _init_decoder_vocab(self):
->>>>>>> 5cb791c5
         if self.max_generative_vocab is not None:
             self.generative_vocab_size = len(self._decoder_words)
             
