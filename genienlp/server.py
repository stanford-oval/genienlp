--- conflicted
+++ resolved
@@ -52,20 +52,13 @@
 
 
 class Server:
-<<<<<<< HEAD
-    def __init__(self, args, numericalizer, model, device, bootleg_annotator=None):
-=======
-    def __init__(self, args, numericalizer, model, device, confidence_estimator):
->>>>>>> 09e0615a
+    def __init__(self, args, numericalizer, model, device, confidence_estimator, bootleg_annotator=None):
         self.args = args
         self.device = device
         self.numericalizer = numericalizer
         self.model = model
-<<<<<<< HEAD
+        self.confidence_estimator = confidence_estimator
         self.bootleg_annotator = bootleg_annotator
-=======
-        self.confidence_estimator = confidence_estimator
->>>>>>> 09e0615a
 
         self._cached_task_names = dict()
 
@@ -296,9 +289,6 @@
     model.to(device)
     model.eval()
 
-<<<<<<< HEAD
-    server = Server(args, model.numericalizer, model, device, bootleg_annotator=bootleg_annotator)
-=======
     # set the default path for calibrator if it exists
     if args.calibrator_path is None:
         default_path = os.path.join(args.path, 'calibrator.pkl')
@@ -311,11 +301,10 @@
         logger.info('Loading confidence estimator "%s" from %s', confidence_estimator.name, args.calibrator_path)
         args.mc_dropout = confidence_estimator.mc_dropout
         args.mc_dropout_num = confidence_estimator.mc_dropout_num
-    return model, device, confidence_estimator
->>>>>>> 09e0615a
+    return model, device, confidence_estimator, bootleg_annotator
 
 
 def main(args):
-    model, device, confidence_estimator = init(args)
-    server = Server(args, model.numericalizer, model, device, confidence_estimator)
+    model, device, confidence_estimator, bootleg_annotator = init(args)
+    server = Server(args, model.numericalizer, model, device, confidence_estimator, bootleg_annotator)
     server.run()