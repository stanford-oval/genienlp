--- conflicted
+++ resolved
@@ -1,11 +1,7 @@
 {
     "_meta": {
         "hash": {
-<<<<<<< HEAD
-            "sha256": "d725c9465b808a7ee3eb22c0daebee9e7eb2b88d67d593d0bc3f358345e3e513"
-=======
-            "sha256": "b6617664479be304ad205185324ba3b987f8c629c70ab8cc3d1dd2baa620075a"
->>>>>>> 6587127c
+            "sha256": "b76c924978734e8507dd148e9917372bd015116cca21dbf1e6484a8e25c2a882"
         },
         "pipfile-spec": 6,
         "requires": {
@@ -32,10 +28,6 @@
                 "sha256:0d6f53a15db4120f2b08c94f11e7d93d2c911ee118b6b30a04ec3ee8310179fa",
                 "sha256:f864054d66fd9118f2e67044ac8981a54775ec5b67aed0441892edb553d21da5"
             ],
-<<<<<<< HEAD
-            "markers": "python_version >= '2.7' and python_version not in '3.0, 3.1, 3.2, 3.3, 3.4'",
-=======
->>>>>>> 6587127c
             "version": "==4.0.0"
         },
         "click": {
@@ -141,22 +133,12 @@
             "index": "pypi",
             "version": "==3.3.3"
         },
-<<<<<<< HEAD
-=======
-        "mosestokenizer": {
-            "hashes": [
-                "sha256:27520b3156bc43457ef4272eb8dc40d865e9d0160422e32256ed436df0f00261"
-            ],
-            "index": "pypi",
-            "version": "==1.1.0"
-        },
         "nltk": {
             "hashes": [
                 "sha256:845365449cd8c5f9731f7cb9f8bd6fd0767553b9d53af9eb1b3abf7700936b35"
             ],
             "version": "==3.5"
         },
->>>>>>> 6587127c
         "numpy": {
             "hashes": [
                 "sha256:08308c38e44cc926bdfce99498b21eec1f848d24c302519e64203a8da99a97db",
@@ -315,7 +297,6 @@
                 "sha256:73ebfe9dbf22e832286dafa60473e4cd239f8592f699aa5adaf10050e6e1823c",
                 "sha256:75bb3f31ea686f1197762692a9ee6a7550b59fc6ca3a1f4b5d7e32fb98e2da2a"
             ],
-            "markers": "python_version >= '2.7' and python_version not in '3.0, 3.1, 3.2, 3.3'",
             "version": "==2.8.1"
         },
         "pytz": {
@@ -382,17 +363,6 @@
             ],
             "index": "pypi",
             "version": "==2.25.1"
-<<<<<<< HEAD
-=======
-        },
-        "revtok": {
-            "hashes": [
-                "sha256:a66090024a4ecfc8475cdc802f9c4f838a3a23d8a5c27c78c10cadc06ccba837",
-                "sha256:b068055907eb3c9b2b4202e6839f51c9b9e9e16c9267a392c06a326d25bd6287"
-            ],
-            "index": "pypi",
-            "version": "==0.0.3"
->>>>>>> 6587127c
         },
         "sacrebleu": {
             "hashes": [
@@ -636,15 +606,6 @@
             ],
             "version": "==3.7.4.3"
         },
-<<<<<<< HEAD
-=======
-        "uctools": {
-            "hashes": [
-                "sha256:6bc0d947215af420534c0f62dcc0272f0b6066ed5545eec88e9a3c2313f6b826"
-            ],
-            "version": "==1.3.0"
-        },
->>>>>>> 6587127c
         "urllib3": {
             "hashes": [
                 "sha256:19188f96923873c92ccb987120ec4acaa12f0461fa9ce5d3d0772bc965a39e08",
