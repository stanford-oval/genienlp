--- conflicted
+++ resolved
@@ -1,11 +1,7 @@
 {
     "_meta": {
         "hash": {
-<<<<<<< HEAD
-            "sha256": "4c54a758bcdd1e93bf5cd06ed9a1bec749fd2afd4332b87b57b524b080356c6a"
-=======
             "sha256": "44aa57788d802fcb22d11b351fceb15f13e6babfd9d704b4fb5e7a96817b92b1"
->>>>>>> db0c3933
         },
         "pipfile-spec": 6,
         "requires": {
@@ -158,7 +154,7 @@
         },
         "bootleg": {
             "git": "https://github.com/Mehrad0711/bootleg",
-            "ref": "520882290d5f8595c7decb29d94f17200d119948"
+            "ref": "41aca545f2fee3d7af724183af37d1b28fb10748"
         },
         "cachetools": {
             "hashes": [
@@ -258,13 +254,6 @@
         },
         "cryptography": {
             "hashes": [
-<<<<<<< HEAD
-                "sha256:2d32223e5b0ee02943f32b19245b61a62db83a882f0e76cc564e1cec60d48f87",
-                "sha256:57ad77d32917bc55299b16d3b996ffa42a1c73c6cfa829b14043c561288d2799",
-                "sha256:5ecf2bcb34d17415e89b546dbb44e73080f747e504273e4d4987630493cded1b",
-                "sha256:66b57a9ca4b3221d51b237094b0303843b914b7d5afd4349970bb26518e350b0",
-                "sha256:93cfe5b7ff006de13e1e89830810ecbd014791b042cbe5eec253be11ac2b28f3",
-=======
                 "sha256:066bc53f052dfeda2f2d7c195cf16fb3e5ff13e1b6b7415b468514b40b381a5b",
                 "sha256:0923ba600d00718d63a3976f23cab19aef10c1765038945628cd9be047ad0336",
                 "sha256:2d32223e5b0ee02943f32b19245b61a62db83a882f0e76cc564e1cec60d48f87",
@@ -275,7 +264,6 @@
                 "sha256:66b57a9ca4b3221d51b237094b0303843b914b7d5afd4349970bb26518e350b0",
                 "sha256:93cfe5b7ff006de13e1e89830810ecbd014791b042cbe5eec253be11ac2b28f3",
                 "sha256:9e98b452132963678e3ac6c73f7010fe53adf72209a32854d55690acac3f6724",
->>>>>>> db0c3933
                 "sha256:df186fcbf86dc1ce56305becb8434e4b6b7504bc724b71ad7a3239e0c9d14ef2",
                 "sha256:fec7fb46b10da10d9e1d078d1ff8ed9e05ae14f431fdbd11145edd0550b9a964"
             ],
@@ -1466,19 +1454,11 @@
         },
         "rsa": {
             "hashes": [
-<<<<<<< HEAD
-                "sha256:74ba16e7ef58920b80b5c54c1c1066d391a2c1e812c466773f74c634eb12253b",
-                "sha256:9d74d1ff850745c9802cd6b53382bfeec7f6dbe4e26ee2759241ed1e7b0ecf5d"
-            ],
-            "markers": "python_version >= '3.6'",
-            "version": "==4.7.1"
-=======
                 "sha256:78f9a9bf4e7be0c5ded4583326e7461e3a3c5aae24073648b4bdfa797d78c9d2",
                 "sha256:9d689e6ca1b3038bc82bf8d23e944b6b6037bc02301a574935b2dd946e0353b9"
             ],
             "markers": "python_version >= '3.6'",
             "version": "==4.7.2"
->>>>>>> db0c3933
         },
         "sacrebleu": {
             "hashes": [
@@ -1741,49 +1721,49 @@
         },
         "tokenizers": {
             "hashes": [
-                "sha256:069e30baedbfb098390e03af1701c95c87d024055c82842e4b2d699a0d49d3db",
-                "sha256:07e321f46df4ecf8f7919b260f67d4df18151e50eddfaaa8ef7ba80ed473a79a",
-                "sha256:1c5aef76b8c9f1fed979a1943cfde2a1707a396a24dc3c09d510e06b3b8a3f3d",
-                "sha256:2739e9d44cfbd9b3e4339a279e7037c572757763bb09faa9727ae35c93f79623",
-                "sha256:290eceb99780d5ef5de89968bb6a9bcf912d6ea79578107e9c8bc1386f490389",
-                "sha256:296c741df0ceec93946f030e6b94c6fa975f17823cdf0bdf0989654eee277b54",
-                "sha256:2ef2ac8e03b9cdc4b7d3be8a84dc411ce264abdb694cfc198e6ba9d22f5c1381",
-                "sha256:3a343b703bd4e174de3b126702418c7924bd68a95a25b43cbb590d1c2e7a4034",
-                "sha256:3da95c8f9bea55e261376972d0d461bd6a4bd02913c5b3942c087801c8631b65",
-                "sha256:3e7e526fafaae5d7360570be0ec6f1331e3e962bafa262f6a357ba6bd850f8df",
-                "sha256:484939ddea9689454156f4d2ee96032ebefddff1dc174caafa9a28c919f3c85d",
-                "sha256:4f42453c86dcabbc3c19c3ec166d693843ffa80543982e3150209e3ca274a322",
-                "sha256:57c37a312ba56060129f2ad075f852e83bae205df1a5f34db50e6da2e0432805",
-                "sha256:5dd957cfd1109e56ff895dfce14d1be16bd9399ce98999b60cf0e8e21243d34c",
-                "sha256:60a2f5a33e7846817ce54a5ddd2f61108e95aaccf579caeaea0bba7b6a0a9222",
-                "sha256:62c21682a4a8dd8cc8eecf68d3a1c058b5c912f0b792a5e0507e0afd7524f56c",
-                "sha256:6b70f446bf57c4447d7a192ffaa4f5a883fee99524d76c694025ae05942065a1",
-                "sha256:6f9f5ac1a1c67dec947e0a28905ea017a826926faa9a827eff1792012632a2f5",
-                "sha256:729954ba7f650a3965f1b3e481c57da1c372b9d3fe1d70b0a25c711543e48300",
-                "sha256:81c35b4bc9238c0b5d0af91a719e732a60ee0d87d8bf76615bfec8f3e3ba8f15",
-                "sha256:8f5d2a1d6d4a502ead87af60aaec9fdd943e3f298dfa302fe139c0c357f553e5",
-                "sha256:917157a63c919c44888bf9d13f8aae43a8b409d1dba831caafd47b4aee0ea917",
-                "sha256:95d59780e202abf43f150225dc1fd09ac67fb49cc8d93e437a27f3e4593fe64c",
-                "sha256:99eb29009bb23548edd98f01fabb6df24c99ce55456f1c0910204996c7211920",
-                "sha256:9c4aedbd763dbf929a27073bb6e569bd454bf79c409f3f6920fa0f4db12abe51",
-                "sha256:a7a4c5c59f9896601467807a92b32eb64970b3210bed6d8f1e87c14f1da17496",
-                "sha256:adb5566b37fae9a01bd6ecd86a85e71f421df4ab481822b9dd6dae446d6f37d1",
-                "sha256:bcb2c07cc052f45419a1aac1bfef96de69cd0677c53f901f5dcba5bfa4361575",
-                "sha256:c96b0c985ab6073c901767df3d77e96dc208ab391ad94d5a0b9b5211d6e1729c",
-                "sha256:cd045b3b79e04c0278c3d5f02ca2bbab2fe351fdb489e8441b231da12bea41de",
-                "sha256:d212515cb0c44ef884009169fb9b7c6a3efa540b3fa497620a0915624a7d21b6",
-                "sha256:d2bc2eab13002f06fb987be9d762654acf3c0909a7a8c4e822fe7ebaa7a2a09d",
-                "sha256:dd399f58c26d18d2ee6ffd647c5ec9365c910bed9004e5ddaea5842ff533bcec",
-                "sha256:e035deb888de33bf7bce3f004c9f815090f74498fe867d8a4ce4d33964db4068",
-                "sha256:e380e87600430aa9e5b32757e3ffcfa25744ea14d010585d8ca817097bd1f4f7",
-                "sha256:eabea1bdf9d525ca316e72bfc94e41c8e9b42b8fe8e4cbd01d0a4f520e25276f",
-                "sha256:eae53cbdd4ce50d7fe37e9d4e49019023205065ceac6f373bb656038937e42ec",
-                "sha256:ed236e0ea8c3369cb3bb65a206c2b186e50a3779b03cfca1a92e0ce0b272caab",
-                "sha256:eea64d50897234f2df0301c53412d6dc5810688ad73b75e661e53fe698d33e71",
-                "sha256:f405c9f0c0f77f9f6500b7c8587eacc122d1a0256ff55bcbef219ed94201b8f8",
-                "sha256:fecfcb95c23ce6ebb4834156e78cb6a4cf883b37102c8dd46bc8bd3b5244c3d5"
-            ],
-            "version": "==0.10.1"
+                "sha256:06e1a1c50c7600d8162d8f0eeed460ad9e9234ffee7d5c7bcd1308024d781647",
+                "sha256:082de5272363aee13f36641065a3dd2d78f5b51486e3ab7d6d34138905a46303",
+                "sha256:1313d63ce286c6c9812a51ea39ae84cf1b8f2887c8ce8cc813459fdfbf526c9b",
+                "sha256:15440ba1db7c7b3eb7b5881b276555e25420ce14639926585837b7b60ddb55a8",
+                "sha256:1764a705be63fb61abcaa96637399f124528f9a01925c88efb438aefe315b61b",
+                "sha256:2479ef9a30fe8a961cb49c8bf6a5c5e2ce8e1b87849374c9756f41cf06189bdf",
+                "sha256:2dd1156815cf2ca2a0942c8efc72e0725b6cd4640a61e026c72bf5a330f4383a",
+                "sha256:31184c4691aed1e84088d7a18c1000bbc59f7bedeec95774ec4027129ea16272",
+                "sha256:3cf5b470b2e06aadee22771740d87a706216385f881308c70cb317476ec40904",
+                "sha256:3ea3038008f1f74c8a1e1e2e73728690eed2d7fa4db0a51bcea391e644672426",
+                "sha256:3ea6d65a32c8b3236553e489573f42855af484d24bf96ab32a5d6d1a2c4b0ed0",
+                "sha256:427257e78b71e9310d0c035df9b054525d1da91cc46efbae95fee2d523b88eb9",
+                "sha256:4a5ddd6689e18b6c5398b97134e79e948e1bbe7664f6962aa63f50fb05cae091",
+                "sha256:4fd1a765af0a7aff7dab58d7fcd63a2e4a860e829b931bdfd59e2c56ba1769b9",
+                "sha256:53395c4423e8309b208f1e973337c08a3cb68af5eb9dee8d8618428fd4579803",
+                "sha256:535cf3edfd0df2c1887ea388691dd8f614331f47b41cb40c0901a2ce070ff7e0",
+                "sha256:543dcb31b8534cf3ad66817f925f50f4ccd182ed1433fcd07adaed5d389f682b",
+                "sha256:58e1904c3e75e37be379ee4b29b21b05189d54bfab0260b334cff6e5a44a4f45",
+                "sha256:768f36e743604f567f4e4817a76738ed1bcdaecfef5ae8c74bdf2277a7a1902d",
+                "sha256:800917d7085245db0b55f88b2a12bd0ba4eb5966e8b88bd9f21aa46aadfa8204",
+                "sha256:807f321731a3466b9e0230cbc8e6d9c5581d5ac6536d96360b5fe1ec457d837f",
+                "sha256:89f816e5aa61c464e9d82025f2c4f1f66cd92f648ab9194a154ba2b0e180dc70",
+                "sha256:8d8ca7daa2f2274ec9327961ac828c20fcadd76e88d07f611742f240a6c73abe",
+                "sha256:96879e21be25b63fb99fa7d65b50b05c2a0333f104ca003917df7433d6eb073e",
+                "sha256:9de00f951fa8c1cf5c54a5a813447c9bf810759822de6ba6cfa42d7f503ff799",
+                "sha256:9f79b57a4d6a1aa8379a931e8ee54cb155cc3f5f1ba5172bcdea504dbd4cb746",
+                "sha256:a03c101d8058c851a7647cc74c68d4db511d7a3db8a73f7ec715e4fe14281ed7",
+                "sha256:a3180c8a1cb77eca8fe9c291e0f197aee202c93ffdea4f96d06ca154f319980c",
+                "sha256:abdbd169738c33e2e643e7701230f43c2f4e6e03d49283d4250f19159f6a6c71",
+                "sha256:ac4c0a2f052a83146c6475dc22f9eb740d352b29779ac6036459f00d897025b8",
+                "sha256:b49f17c2ac2bf88875a74d63e8070fd5a69e8c3b2874dee47649826b603a3af1",
+                "sha256:b57fc7f2003f1f7b873dcffd5d0ee7c71f01709c54c36f4d191e4a7911d49565",
+                "sha256:bce664d24c744387760beab14cc7bd4e405bbef93c333ba3ca4a93347949c3ba",
+                "sha256:bd46747f5c7d6e1721234d5ec1c0038bcfe0050c147c92171c3ef5b36d6fb2a9",
+                "sha256:c496748853c0300b8b7be916e130f0de8224575ee72e8889405477f120bfe575",
+                "sha256:c60b8ba2d8a948bb40c39223a4b2553c7c1df9f732b0077722b91df5d63c5e37",
+                "sha256:c83f7a26d6f0c765906440c7f2b726cbd18e5c7a63e0364095600c91e2905cc4",
+                "sha256:d2824dedd9f26e3757159d99c743b287ebf78775ccf4a36a3e0ec7058ee66303",
+                "sha256:d518ef8323690cd4d51979ff2f44edbac5862db8c8af125e815e41cf4517c638",
+                "sha256:da361a88b21cd141441fb139d1ee05c815103d49d10b49bfb4218a240d0d5a84",
+                "sha256:f3351eef9187ba7b9ceb04ff74fcda535f26c4146fe40155c6ed6087302944fd"
+            ],
+            "version": "==0.9.4"
         },
         "toolwrapper": {
             "hashes": [
@@ -1880,8 +1860,12 @@
             "version": "==5.0.5"
         },
         "transformers": {
-            "git": "https://github.com/huggingface/transformers",
-            "ref": "97e688bc220514cd5ea072f06b186401c9cfbbd0"
+            "hashes": [
+                "sha256:3a525c33b544eccc0afbf03f7636db92e6d56d728dc6a4cdae7862af379c2193",
+                "sha256:f2cf80855edfb47d87894a4462dde0d9973b99ee1b78ef4cfb16191b92b79858"
+            ],
+            "index": "pypi",
+            "version": "==4.1.1"
         },
         "typing-extensions": {
             "hashes": [
