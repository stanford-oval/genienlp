--- conflicted
+++ resolved
@@ -117,9 +117,6 @@
 genienlp run-paraphrase --model_name_or_path <model_dir> --temperature 0.3 --repetition_penalty 1.0 --num_samples 4 --batch_size 32 --input_file <input_tsv_file> --input_column 1
 ```
 
-<<<<<<< HEAD
-See `genienlp --help` and `genienlp <command> --help` for more details about each argument.
-=======
 
 ### Named Entity Disambiguation
 
@@ -136,8 +133,7 @@
 ```
 
 
-See `genienlp --help` and `genienlp <command> --help` for details about each argument.
->>>>>>> 7857e9f5
+See `genienlp --help` and `genienlp <command> --help` for more details about each argument.
 
 
 ## Citation
